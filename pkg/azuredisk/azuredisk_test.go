/*
Copyright 2017 The Kubernetes Authors.

Licensed under the Apache License, Version 2.0 (the "License");
you may not use this file except in compliance with the License.
You may obtain a copy of the License at

    http://www.apache.org/licenses/LICENSE-2.0

Unless required by applicable law or agreed to in writing, software
distributed under the License is distributed on an "AS IS" BASIS,
WITHOUT WARRANTIES OR CONDITIONS OF ANY KIND, either express or implied.
See the License for the specific language governing permissions and
limitations under the License.
*/

package azuredisk

import (
	"context"
	"fmt"
	"io/ioutil"
	"os"
	"reflect"
	"testing"
	"time"

<<<<<<< HEAD
=======
	"github.com/Azure/azure-sdk-for-go/services/compute/mgmt/2021-12-01/compute"
	"github.com/golang/mock/gomock"
	"github.com/stretchr/testify/assert"
	"google.golang.org/grpc/status"
>>>>>>> d0b8ec9d
	clientset "k8s.io/client-go/kubernetes"
	consts "sigs.k8s.io/azuredisk-csi-driver/pkg/azureconstants"
	azure "sigs.k8s.io/cloud-provider-azure/pkg/provider"
)

<<<<<<< HEAD
=======
func TestNewDriverV1(t *testing.T) {
	d := newDriverV1(&DriverOptions{
		NodeID:                 os.Getenv("nodeid"),
		DriverName:             consts.DefaultDriverName,
		VolumeAttachLimit:      16,
		EnablePerfOptimization: false,
	})
	assert.NotNil(t, d)
}

func TestCheckDiskCapacity(t *testing.T) {
	d, _ := NewFakeDriver(t)
	size := int32(10)
	diskName := "unit-test"
	resourceGroup := "unit-test"
	disk := compute.Disk{
		DiskProperties: &compute.DiskProperties{
			DiskSizeGB: &size,
		},
	}
	d.getCloud().DisksClient.(*mockdiskclient.MockInterface).EXPECT().Get(gomock.Any(), gomock.Any(), gomock.Any(), gomock.Any()).Return(disk, nil).AnyTimes()
	flag, err := d.checkDiskCapacity(context.TODO(), "", resourceGroup, diskName, 10)
	assert.Equal(t, flag, true)
	assert.Nil(t, err)

	flag, err = d.checkDiskCapacity(context.TODO(), "", resourceGroup, diskName, 11)
	assert.Equal(t, flag, false)
	expectedErr := status.Errorf(6, "the request volume already exists, but its capacity(10) is different from (11)")
	assert.Equal(t, err, expectedErr)
}

>>>>>>> d0b8ec9d
func TestRun(t *testing.T) {
	fakeCredFile := "fake-cred-file.json"
	fakeCredContent := `{
    "tenantId": "1234",
    "subscriptionId": "12345",
    "aadClientId": "123456",
    "aadClientSecret": "1234567",
    "resourceGroup": "rg1",
    "location": "loc"
}`

	validKubeConfigPath := "valid-Kube-Config-Path"
	validKubeConfigContent := `
    apiVersion: v1
    clusters:
    - cluster:
        server: https://foo-cluster-dns-57e0bda1.hcp.westus2.azmk8s.io:443
      name: foo-cluster
    contexts:
    - context:
        cluster: foo-cluster
        user: clusterUser_abhib-resources_foo-cluster
      name: foo-cluster
    current-context: foo-cluster
    kind: Config
    preferences: {}
    users:
    - name: clusterUser_abhib-resources_foo-cluster
      user:
`

	testCases := []struct {
		name     string
		testFunc func(t *testing.T)
	}{
		{
			name: "Successful run",
			testFunc: func(t *testing.T) {
				if err := ioutil.WriteFile(fakeCredFile, []byte(fakeCredContent), 0666); err != nil {
					t.Error(err)
				}

				defer func() {
					if err := os.Remove(fakeCredFile); err != nil {
						t.Error(err)
					}
				}()

				originalCredFile, ok := os.LookupEnv(consts.DefaultAzureCredentialFileEnv)
				if ok {
					defer os.Setenv(consts.DefaultAzureCredentialFileEnv, originalCredFile)
				} else {
					defer os.Unsetenv(consts.DefaultAzureCredentialFileEnv)
				}
				os.Setenv(consts.DefaultAzureCredentialFileEnv, fakeCredFile)

				err := createConfigFile(validKubeConfigPath, validKubeConfigContent)
				defer deleteConfig(validKubeConfigPath)
				if err != nil {
					t.Error(err)
				}

				d, _ := NewFakeDriver(t)
				go d.Run("tcp://127.0.0.1:0", validKubeConfigPath, true, true)
				select {
				case <-d.Ready():
				case <-time.After(30 * time.Second):
					t.Error("Driver failed to ready within timeout")
				}
			},
		},
		{
			name: "Successful run with node ID missing",
			testFunc: func(t *testing.T) {
				if err := ioutil.WriteFile(fakeCredFile, []byte(fakeCredContent), 0666); err != nil {
					t.Error(err)
				}

				defer func() {
					if err := os.Remove(fakeCredFile); err != nil {
						t.Error(err)
					}
				}()

				originalCredFile, ok := os.LookupEnv(consts.DefaultAzureCredentialFileEnv)
				if ok {
					defer os.Setenv(consts.DefaultAzureCredentialFileEnv, originalCredFile)
				} else {
					defer os.Unsetenv(consts.DefaultAzureCredentialFileEnv)
				}
				os.Setenv(consts.DefaultAzureCredentialFileEnv, fakeCredFile)

				err := createConfigFile(validKubeConfigPath, validKubeConfigContent)
				defer deleteConfig(validKubeConfigPath)

				if err != nil {
					t.Error(err)
				}

				d, _ := NewFakeDriver(t)
				d.setCloud(&azure.Cloud{})
				d.setNodeID("")
				go d.Run("tcp://127.0.0.1:0", validKubeConfigPath, true, true)
				select {
				case <-d.Ready():
				case <-time.After(30 * time.Second):
					t.Error("Driver failed to ready within timeout")
				}
			},
		},
		{
			name: "Successful run with vmss VMType",
			testFunc: func(t *testing.T) {
				if err := ioutil.WriteFile(fakeCredFile, []byte(fakeCredContent), 0666); err != nil {
					t.Error(err)
				}

				defer func() {
					if err := os.Remove(fakeCredFile); err != nil {
						t.Error(err)
					}
				}()

				originalCredFile, ok := os.LookupEnv(consts.DefaultAzureCredentialFileEnv)
				if ok {
					defer os.Setenv(consts.DefaultAzureCredentialFileEnv, originalCredFile)
				} else {
					defer os.Unsetenv(consts.DefaultAzureCredentialFileEnv)
				}
				os.Setenv(consts.DefaultAzureCredentialFileEnv, fakeCredFile)

				d := newDriverV1(&DriverOptions{
					NodeID:                 "",
					DriverName:             consts.DefaultDriverName,
					EnableListVolumes:      true,
					EnableListSnapshots:    true,
					EnablePerfOptimization: true,
					VMSSCacheTTLInSeconds:  10,
					VMType:                 "vmss",
				})
				d.Run("tcp://127.0.0.1:0", "", true, true)
			},
		},
	}

	for _, tc := range testCases {
		t.Run(tc.name, tc.testFunc)
	}
}

func createConfigFile(path string, content string) error {
	f, err := os.Create(path)
	if err != nil {
		return err
	}
	defer f.Close()

	if err := ioutil.WriteFile(path, []byte(content), 0666); err != nil {
		return err
	}
	return nil
}

func deleteConfig(path string) {
	os.Remove(path)
}

func TestGetNodeInfoFromLabels(t *testing.T) {
	tests := []struct {
		nodeName      string
		kubeClient    clientset.Interface
		expectedError error
	}{
		{
			nodeName:      "",
			kubeClient:    nil,
			expectedError: fmt.Errorf("kubeClient is nil"),
		},
	}

	for _, test := range tests {
		_, _, err := getNodeInfoFromLabels(context.TODO(), test.nodeName, test.kubeClient)
		if !reflect.DeepEqual(err, test.expectedError) {
			t.Errorf("Unexpected result: %v, expected result: %v", err, test.expectedError)
		}
	}
}

func TestGetDefaultDiskIOPSReadWrite(t *testing.T) {
	tests := []struct {
		requestGiB int
		expected   int
	}{
		{
			requestGiB: 1,
			expected:   500,
		},
		{
			requestGiB: 512,
			expected:   512,
		},
		{
			requestGiB: 51200000,
			expected:   160000,
		},
	}

	for _, test := range tests {
		result := getDefaultDiskIOPSReadWrite(test.requestGiB)
		if result != test.expected {
			t.Errorf("Unexpected result: %v, expected result: %v, input: %d", result, test.expected, test.requestGiB)
		}
	}
}

func TestGetDefaultDiskMBPSReadWrite(t *testing.T) {
	tests := []struct {
		requestGiB int
		expected   int
	}{
		{
			requestGiB: 1,
			expected:   100,
		},
		{
			requestGiB: 512,
			expected:   100,
		},
		{
			requestGiB: 51200,
			expected:   200,
		},
		{
			requestGiB: 51200000,
			expected:   625,
		},
		{
			requestGiB: 512000000,
			expected:   625,
		},
		{
			requestGiB: 65535,
			expected:   256,
		},
	}

	for _, test := range tests {
		result := getDefaultDiskMBPSReadWrite(test.requestGiB)
		if result != test.expected {
			t.Errorf("Unexpected result: %v, expected result: %v, input: %d", result, test.expected, test.requestGiB)
		}
	}
}<|MERGE_RESOLUTION|>--- conflicted
+++ resolved
@@ -25,52 +25,12 @@
 	"testing"
 	"time"
 
-<<<<<<< HEAD
-=======
-	"github.com/Azure/azure-sdk-for-go/services/compute/mgmt/2021-12-01/compute"
-	"github.com/golang/mock/gomock"
-	"github.com/stretchr/testify/assert"
-	"google.golang.org/grpc/status"
->>>>>>> d0b8ec9d
 	clientset "k8s.io/client-go/kubernetes"
+	azdiskv1beta2 "sigs.k8s.io/azuredisk-csi-driver/pkg/apis/azuredisk/v1beta2"
 	consts "sigs.k8s.io/azuredisk-csi-driver/pkg/azureconstants"
 	azure "sigs.k8s.io/cloud-provider-azure/pkg/provider"
 )
 
-<<<<<<< HEAD
-=======
-func TestNewDriverV1(t *testing.T) {
-	d := newDriverV1(&DriverOptions{
-		NodeID:                 os.Getenv("nodeid"),
-		DriverName:             consts.DefaultDriverName,
-		VolumeAttachLimit:      16,
-		EnablePerfOptimization: false,
-	})
-	assert.NotNil(t, d)
-}
-
-func TestCheckDiskCapacity(t *testing.T) {
-	d, _ := NewFakeDriver(t)
-	size := int32(10)
-	diskName := "unit-test"
-	resourceGroup := "unit-test"
-	disk := compute.Disk{
-		DiskProperties: &compute.DiskProperties{
-			DiskSizeGB: &size,
-		},
-	}
-	d.getCloud().DisksClient.(*mockdiskclient.MockInterface).EXPECT().Get(gomock.Any(), gomock.Any(), gomock.Any(), gomock.Any()).Return(disk, nil).AnyTimes()
-	flag, err := d.checkDiskCapacity(context.TODO(), "", resourceGroup, diskName, 10)
-	assert.Equal(t, flag, true)
-	assert.Nil(t, err)
-
-	flag, err = d.checkDiskCapacity(context.TODO(), "", resourceGroup, diskName, 11)
-	assert.Equal(t, flag, false)
-	expectedErr := status.Errorf(6, "the request volume already exists, but its capacity(10) is different from (11)")
-	assert.Equal(t, err, expectedErr)
-}
-
->>>>>>> d0b8ec9d
 func TestRun(t *testing.T) {
 	fakeCredFile := "fake-cred-file.json"
 	fakeCredContent := `{
@@ -202,14 +162,20 @@
 				}
 				os.Setenv(consts.DefaultAzureCredentialFileEnv, fakeCredFile)
 
-				d := newDriverV1(&DriverOptions{
-					NodeID:                 "",
-					DriverName:             consts.DefaultDriverName,
-					EnableListVolumes:      true,
-					EnableListSnapshots:    true,
-					EnablePerfOptimization: true,
-					VMSSCacheTTLInSeconds:  10,
-					VMType:                 "vmss",
+				d := newDriverV1(&azdiskv1beta2.AzDiskDriverConfiguration{
+					NodeConfig: azdiskv1beta2.NodeConfiguration{
+						NodeID:                 "",
+						EnablePerfOptimization: true,
+					},
+					DriverName: consts.DefaultDriverName,
+					ControllerConfig: azdiskv1beta2.ControllerConfiguration{
+						EnableListVolumes:   true,
+						EnableListSnapshots: true,
+						VMType:              "vmss",
+					},
+					CloudConfig: azdiskv1beta2.CloudConfiguration{
+						VMSSCacheTTLInSeconds: 10,
+					},
 				})
 				d.Run("tcp://127.0.0.1:0", "", true, true)
 			},
