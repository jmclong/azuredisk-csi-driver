//go:build azurediskv2
// +build azurediskv2

/*
Copyright 2017 The Kubernetes Authors.

Licensed under the Apache License, Version 2.0 (the "License");
you may not use this file except in compliance with the License.
You may obtain a copy of the License at

    http://www.apache.org/licenses/LICENSE-2.0

Unless required by applicable law or agreed to in writing, software
distributed under the License is distributed on an "AS IS" BASIS,
WITHOUT WARRANTIES OR CONDITIONS OF ANY KIND, either express or implied.
See the License for the specific language governing permissions and
limitations under the License.
*/

package azuredisk

import (
	"context"
	"fmt"
	"runtime"
	"strings"
	"sync"
	"sync/atomic"

	"sigs.k8s.io/azuredisk-csi-driver/pkg/optimization"
	volumehelper "sigs.k8s.io/azuredisk-csi-driver/pkg/util"
	azcache "sigs.k8s.io/cloud-provider-azure/pkg/cache"

	"github.com/container-storage-interface/spec/lib/go/csi"
	"google.golang.org/grpc/codes"
	"google.golang.org/grpc/status"

	"k8s.io/apimachinery/pkg/types"
	cloudprovider "k8s.io/cloud-provider"
	"k8s.io/klog/v2"
	azdiskv1beta2 "sigs.k8s.io/azuredisk-csi-driver/pkg/apis/azuredisk/v1beta2"
	consts "sigs.k8s.io/azuredisk-csi-driver/pkg/azureconstants"
	"sigs.k8s.io/azuredisk-csi-driver/pkg/azureutils"
)

const (
	detachNotFound  int32 = -1
	detachInProcess int32 = 0
	detachCompleted int32 = 1
	detachFailed    int32 = 2
)

type deviceChecker struct {
	lock  sync.RWMutex
	entry *deviceCheckerEntry
}

type deviceCheckerEntry struct {
	diskURI     string
	detachState int32
}

func newDeviceCheckerEntry(diskURI string) *deviceCheckerEntry {
	return &deviceCheckerEntry{
		diskURI:     diskURI,
		detachState: detachInProcess,
	}
}

// NodeStageVolume mount disk device to a staging path
func (d *DriverV2) NodeStageVolume(ctx context.Context, req *csi.NodeStageVolumeRequest) (*csi.NodeStageVolumeResponse, error) {
	diskURI := req.GetVolumeId()
	if len(diskURI) == 0 {
		return nil, status.Error(codes.InvalidArgument, "Volume ID not provided")
	}

	target := req.GetStagingTargetPath()
	if len(target) == 0 {
		return nil, status.Error(codes.InvalidArgument, "Staging target not provided")
	}

	volumeCapability := req.GetVolumeCapability()
	if volumeCapability == nil {
		return nil, status.Error(codes.InvalidArgument, "Volume capability not provided")
	}

	params := req.GetVolumeContext()
	maxShares, err := azureutils.GetMaxShares(params)
	if err != nil {
		return nil, status.Error(codes.InvalidArgument, fmt.Sprintf("invalid value specified by maxShares parameter: %s", err.Error()))
	}

	if !azureutils.IsValidVolumeCapabilities([]*csi.VolumeCapability{volumeCapability}, maxShares) {
		return nil, status.Error(codes.InvalidArgument, "Volume capability not supported")
	}

	if acquired := d.volumeLocks.TryAcquire(diskURI); !acquired {
		return nil, status.Errorf(codes.Aborted, volumeOperationAlreadyExistsFmt, diskURI)
	}
	defer d.volumeLocks.Release(diskURI)

	azVolumeAttachment, getErr := d.crdProvisioner.GetAzVolumeAttachment(ctx, diskURI, d.NodeID)
	if getErr != nil {
		return nil, status.Errorf(codes.Internal, "failed to get current attachment for volume (%s) and node (%s): %v", diskURI, d.NodeID, getErr)
	}

	// wait for volume to be attached to node if not already done so or wait for attachment to be promoted if not already done so
	waitedForAttach := false
	if azVolumeAttachment.Status.State != azdiskv1beta2.Attached || (azVolumeAttachment.Status.Detail != nil && azVolumeAttachment.Status.Detail.Role != azdiskv1beta2.PrimaryRole) {
		if azVolumeAttachment, err = d.crdProvisioner.WaitForAttach(ctx, diskURI, d.NodeID); err != nil {
			return nil, status.Errorf(codes.Internal, "failed to wait for volume (%s) to be attached to node (%s): %v", diskURI, d.NodeID, err)
		}
		waitedForAttach = true
	}

	// save the volume's publish context to publish context map
	publishContext := azVolumeAttachment.Status.Detail.PublishContext
	if publishContext == nil {
		return nil, status.Errorf(codes.Internal, "publish context cannot be found for AzVolumeAttachment (%s)", azVolumeAttachment.Name)
	}

	lunStr, ok := publishContext[consts.LUN]
	if !ok {
		return nil, status.Error(codes.InvalidArgument, "lun not provided")
	}

	lun, err := azureutils.GetDiskLUN(lunStr)
	if err != nil {
		return nil, status.Errorf(codes.Internal, "failed to find disk on lun %s. %v", lunStr, err)
	}

	// check if AzVolumeattachment is in Attached state if recovery is in process for the specified volume and is not in process of detaching
	d.deviceChecker.lock.RLock()
	_, diskURIMatches := d.isRecoveryInProcess(diskURI)
	d.deviceChecker.lock.RUnlock()
	if diskURIMatches {
		if d.getDetachState(diskURI) == detachInProcess {
			return nil, status.Errorf(codes.Internal, "recovery for volume (%s) is still in process", diskURI)
		}
	}

	source, err := d.nodeProvisioner.GetDevicePathWithLUN(ctx, int(lun))
	if err == nil {
		d.markRecoveryCompleteIfInProcess(diskURI)
	} else {
		if !waitedForAttach && d.config.ControllerConfig.EnableListVolumes {
			// recovery has a dependency on listVolumes call. Only proceed with recovery if listVolumes is enabled.
			// if device path could not be found, start mount recovery only if the function's context was not used up waiting for AzVolumeAttachment CRI attachment to complete
			err = status.Errorf(codes.Internal, "failed to find disk on lun %v. %v", lun, err)
			go d.recoverMount(diskURI)
		}

		return nil, err
	}

	// If perf optimizations are enabled
	// tweak device settings to enhance performance
	if d.config.NodeConfig.EnablePerfOptimization {
		profile, accountType, diskSizeGibStr, diskIopsStr, diskBwMbpsStr, deviceSettings, err := optimization.GetDiskPerfAttributes(req.GetVolumeContext())
		if err != nil {
			return nil, status.Errorf(codes.Internal, "failed to get perf attributes for %s. Error: %v", source, err)
		}

		if d.getDeviceHelper().DiskSupportsPerfOptimization(profile, accountType) {
			if err := d.getDeviceHelper().OptimizeDiskPerformance(d.getNodeInfo(), source, profile, accountType,
				diskSizeGibStr, diskIopsStr, diskBwMbpsStr, deviceSettings); err != nil {
				return nil, status.Errorf(codes.Internal, "failed to optimize device performance for target(%s) error(%s)", source, err)
			}
		} else {
			klog.V(2).Infof("NodeStageVolume: perf optimization is disabled for %s. perfProfile %s accountType %s", source, profile, accountType)
		}
	}

	// If the access type is block, do nothing for stage
	switch req.GetVolumeCapability().GetAccessType().(type) {
	case *csi.VolumeCapability_Block:
		return &csi.NodeStageVolumeResponse{}, nil
	}

	mnt, err := d.nodeProvisioner.EnsureMountPointReady(target)
	if err != nil {
		return nil, status.Errorf(codes.Internal, "could not mount target %q: %v", target, err)
	}
	if mnt {
		klog.V(2).Infof("NodeStageVolume: already mounted on target %s", target)
		return &csi.NodeStageVolumeResponse{}, nil
	}

	// Get fsType and mountOptions that the volume will be formatted and mounted with
	fstype := getDefaultFsType()
	options := []string{}
	if mnt := volumeCapability.GetMount(); mnt != nil {
		if mnt.FsType != "" {
			fstype = mnt.FsType
		}
		options = append(options, collectMountOptions(fstype, mnt.MountFlags)...)
	}

	volContextFSType := azureutils.GetFStype(req.GetVolumeContext())
	if volContextFSType != "" {
		// respect "fstype" setting in storage class parameters
		fstype = volContextFSType
	}

	// If partition is specified, should mount it only instead of the entire disk.
	if partition, ok := req.GetVolumeContext()[consts.VolumeAttributePartition]; ok {
		source = source + "-part" + partition
	}

	// FormatAndMount will format only if needed
	klog.V(2).Infof("NodeStageVolume: formatting %s and mounting at %s with mount options(%s)", source, target, options)
<<<<<<< HEAD
	if err := d.nodeProvisioner.FormatAndMount(source, target, fstype, options); err != nil {
		return nil, status.Errorf(codes.Internal, "could not format %s(lun: %d), and mount it at %s", source, lun, target)
=======
	if err := d.formatAndMount(source, target, fstype, options); err != nil {
		return nil, status.Errorf(codes.Internal, "could not format %s(lun: %s), and mount it at %s, failed with %v", source, lun, target, err)
>>>>>>> d0b8ec9d
	}
	klog.V(2).Infof("NodeStageVolume: format %s and mounting at %s successfully.", source, target)

	var needResize bool
	if required, ok := req.GetVolumeContext()[consts.ResizeRequired]; ok && strings.EqualFold(required, consts.TrueValue) {
		needResize = true
	}
	if !needResize {
		if needResize, err = d.nodeProvisioner.NeedsResize(source, target); err != nil {
			klog.Errorf("NodeStageVolume: could not determine if volume %s needs to be resized: %v", diskURI, err)
		}
	}

	// if resize is required, resize filesystem
	if needResize {
		klog.V(2).Infof("NodeStageVolume: fs resize initiating on target(%s) volumeid(%s)", target, diskURI)
		if err := d.nodeProvisioner.Resize(source, target); err != nil {
			return nil, status.Errorf(codes.Internal, "NodeStageVolume: Could not resize volume %q (%q):  %v", diskURI, source, err)
		}

		klog.V(2).Infof("NodeStageVolume: fs resize successful on target(%s) volumeid(%s).", target, diskURI)
	}

	return &csi.NodeStageVolumeResponse{}, nil
}

// NodeUnstageVolume unmount disk device from a staging path
func (d *DriverV2) NodeUnstageVolume(ctx context.Context, req *csi.NodeUnstageVolumeRequest) (*csi.NodeUnstageVolumeResponse, error) {
	volumeID := req.GetVolumeId()
	if len(volumeID) == 0 {
		return nil, status.Error(codes.InvalidArgument, "Volume ID not provided")
	}

	stagingTargetPath := req.GetStagingTargetPath()
	if len(stagingTargetPath) == 0 {
		return nil, status.Error(codes.InvalidArgument, "Staging target not provided")
	}

	if acquired := d.volumeLocks.TryAcquire(volumeID); !acquired {
		return nil, status.Errorf(codes.Aborted, volumeOperationAlreadyExistsFmt, volumeID)
	}
	defer d.volumeLocks.Release(volumeID)

	klog.V(2).Infof("NodeUnstageVolume: unmounting %s", stagingTargetPath)
	err := d.nodeProvisioner.CleanupMountPoint(stagingTargetPath, true /*extensiveMountPointCheck*/)
	if err != nil {
		return nil, status.Errorf(codes.Internal, "failed to unmount staging target %q: %v", stagingTargetPath, err)
	}
	klog.V(2).Infof("NodeUnstageVolume: unmount %s successfully", stagingTargetPath)

	return &csi.NodeUnstageVolumeResponse{}, nil
}

// NodePublishVolume mount the volume from staging to target path
func (d *DriverV2) NodePublishVolume(ctx context.Context, req *csi.NodePublishVolumeRequest) (*csi.NodePublishVolumeResponse, error) {
	volumeID := req.GetVolumeId()
	if len(volumeID) == 0 {
		return nil, status.Error(codes.InvalidArgument, "Volume ID missing in the request")
	}

	volumeCapability := req.GetVolumeCapability()
	if volumeCapability == nil {
		return nil, status.Error(codes.InvalidArgument, "Volume capability missing in request")
	}

	params := req.GetVolumeContext()
	maxShares, err := azureutils.GetMaxShares(params)
	if err != nil {
		return nil, status.Error(codes.InvalidArgument, fmt.Sprintf("invalid value specified by maxShares parameter: %s", err.Error()))
	}

	if !azureutils.IsValidVolumeCapabilities([]*csi.VolumeCapability{volumeCapability}, maxShares) {
		return nil, status.Error(codes.InvalidArgument, "Volume capability not supported")
	}

	source := req.GetStagingTargetPath()
	if len(source) == 0 {
		return nil, status.Error(codes.InvalidArgument, "Staging target not provided")
	}

	target := req.GetTargetPath()
	if len(target) == 0 {
		return nil, status.Error(codes.InvalidArgument, "Target path not provided")
	}

	err = d.nodeProvisioner.PreparePublishPath(target)
	if err != nil {
		return nil, status.Error(codes.Internal, fmt.Sprintf("Target path could not be prepared: %v", err))
	}

	mountOptions := []string{"bind"}
	if req.GetReadonly() {
		mountOptions = append(mountOptions, "ro")
	}

	switch req.GetVolumeCapability().GetAccessType().(type) {
	case *csi.VolumeCapability_Block:
		azVolumeAttachment, getErr := d.crdProvisioner.GetAzVolumeAttachment(ctx, volumeID, d.NodeID)
		if getErr != nil {
			return nil, status.Errorf(codes.Internal, "failed to get current attachment state for volume (%s) and node (%s): %v", volumeID, d.NodeID, getErr)
		}
		lunVal, ok := azVolumeAttachment.Status.Detail.PublishContext[consts.LUN]
		if !ok {
			return nil, status.Error(codes.InvalidArgument, "lun not provided")
		}

		lun, err := azureutils.GetDiskLUN(lunVal)
		if err != nil {
			return nil, status.Errorf(codes.Internal, "failed to find device path with LUN %s. %v", lunVal, err)
		}

		source, err = d.nodeProvisioner.GetDevicePathWithLUN(ctx, int(lun))
		if err != nil {
			return nil, status.Errorf(codes.Internal, "failed to find device path with LUN %v. %v", lun, err)
		}

		klog.V(2).Infof("NodePublishVolume [block]: found device path %s with LUN %v", source, lun)

		err = d.nodeProvisioner.EnsureBlockTargetReady(target)
		if err != nil {
			return nil, err
		}

	case *csi.VolumeCapability_Mount:
		mnt, err := d.nodeProvisioner.EnsureMountPointReady(target)
		if err != nil {
			return nil, status.Errorf(codes.Internal, "could not mount target %q: %v", target, err)
		}
		if mnt {
			klog.V(2).Infof("NodePublishVolume: already mounted on target %s", target)
			return &csi.NodePublishVolumeResponse{}, nil
		}
	}

	klog.V(2).Infof("NodePublishVolume: mounting %s at %s", source, target)
	if err := d.nodeProvisioner.Mount(source, target, "", mountOptions); err != nil {
		return nil, status.Errorf(codes.Internal, "could not mount %q at %q: %v", source, target, err)
	}

	klog.V(2).Infof("NodePublishVolume: mount %s at %s successfully", source, target)

	return &csi.NodePublishVolumeResponse{}, nil
}

// NodeUnpublishVolume unmount the volume from the target path
func (d *DriverV2) NodeUnpublishVolume(ctx context.Context, req *csi.NodeUnpublishVolumeRequest) (*csi.NodeUnpublishVolumeResponse, error) {
	targetPath := req.GetTargetPath()
	volumeID := req.GetVolumeId()
	if len(volumeID) == 0 {
		return nil, status.Error(codes.InvalidArgument, "Volume ID missing in the request")
	}
	if len(targetPath) == 0 {
		return nil, status.Error(codes.InvalidArgument, "Target path missing in request")
	}

	klog.V(2).Infof("NodeUnpublishVolume: unmounting volume %s on %s", volumeID, targetPath)
	err := d.nodeProvisioner.CleanupMountPoint(targetPath, true /*extensiveMountPointCheck*/)
	if err != nil {
		return nil, status.Errorf(codes.Internal, "failed to unmount target %q: %v", targetPath, err)
	}

	klog.V(2).Infof("NodeUnpublishVolume: unmount volume %s on %s successfully", volumeID, targetPath)

	return &csi.NodeUnpublishVolumeResponse{}, nil
}

// NodeGetCapabilities return the capabilities of the Node plugin
func (d *DriverV2) NodeGetCapabilities(ctx context.Context, req *csi.NodeGetCapabilitiesRequest) (*csi.NodeGetCapabilitiesResponse, error) {
	return &csi.NodeGetCapabilitiesResponse{
		Capabilities: d.NSCap,
	}, nil
}

// NodeGetInfo return info of the node on which this plugin is running
func (d *DriverV2) NodeGetInfo(ctx context.Context, req *csi.NodeGetInfoRequest) (*csi.NodeGetInfoResponse, error) {
	topology := &csi.Topology{
		Segments: map[string]string{topologyKey: ""},
	}

	var failureDomainFromLabels, instanceTypeFromLabels string
	var err error

	if d.config.NodeConfig.SupportZone {
		var zone cloudprovider.Zone
		if d.config.NodeConfig.GetNodeInfoFromLabels {
			failureDomainFromLabels, instanceTypeFromLabels, err = getNodeInfoFromLabels(ctx, d.NodeID, d.cloudProvisioner.GetCloud().KubeClient)
		} else {
			if runtime.GOOS == "windows" && (!d.cloudProvisioner.GetCloud().UseInstanceMetadata || d.cloudProvisioner.GetCloud().Metadata == nil) {
				zone, err = d.cloudProvisioner.GetCloud().VMSet.GetZoneByNodeName(d.NodeID)
			} else {
				zone, err = d.cloudProvisioner.GetCloud().GetZone(ctx)
			}
			if err != nil {
				klog.Warningf("get zone(%s) failed with: %v, fall back to get zone from node labels", d.NodeID, err)
				failureDomainFromLabels, instanceTypeFromLabels, err = getNodeInfoFromLabels(ctx, d.NodeID, d.cloudProvisioner.GetCloud().KubeClient)
			}
		}

		if err != nil {
			return nil, status.Error(codes.Internal, fmt.Sprintf("getNodeInfoFromLabels on node(%s) failed with %v", d.NodeID, err))
		}
		if zone.FailureDomain == "" {
			zone.FailureDomain = failureDomainFromLabels
		}

		klog.V(2).Infof("NodeGetInfo, nodeName: %s, failureDomain: %s", d.NodeID, zone.FailureDomain)
		if azureutils.IsValidAvailabilityZone(zone.FailureDomain, d.cloudProvisioner.GetCloud().Location) {
			topology.Segments[topologyKey] = zone.FailureDomain
			topology.Segments[consts.WellKnownTopologyKey] = zone.FailureDomain
		}
	}

	maxDataDiskCount := d.VolumeAttachLimit
	if maxDataDiskCount < 0 {
		var instanceType string
		if d.config.NodeConfig.GetNodeInfoFromLabels {
			if instanceTypeFromLabels == "" {
				_, instanceTypeFromLabels, err = getNodeInfoFromLabels(ctx, d.NodeID, d.cloudProvisioner.GetCloud().KubeClient)
			}
		} else {
			if runtime.GOOS == "windows" && d.cloudProvisioner.GetCloud().UseInstanceMetadata && d.cloudProvisioner.GetCloud().Metadata != nil {
				metadata, err := d.cloudProvisioner.GetCloud().Metadata.GetMetadata(azcache.CacheReadTypeDefault)
				if err == nil && metadata.Compute != nil {
					instanceType = metadata.Compute.VMSize
					klog.V(5).Infof("NodeGetInfo: nodeName(%s), VM Size(%s)", d.NodeID, instanceType)
				} else {
					klog.Warningf("get instance type(%s) failed with: %v", d.NodeID, err)
				}
			} else {
				instances, ok := d.cloudProvisioner.GetCloud().Instances()
				if !ok {
					klog.Warningf("failed to get instances from cloud provider")
				} else {
					instanceType, err = instances.InstanceType(ctx, types.NodeName(d.NodeID))
				}
			}
			if err != nil {
				klog.Warningf("get instance type(%s) failed with: %v", d.NodeID, err)
			}
			if instanceType == "" && instanceTypeFromLabels == "" {
				klog.Warningf("fall back to get instance type from node labels")
				_, instanceTypeFromLabels, err = getNodeInfoFromLabels(ctx, d.NodeID, d.cloudProvisioner.GetCloud().KubeClient)
			}
		}
		if err != nil {
			klog.Warningf("getNodeInfoFromLabels on node(%s) failed with %v", d.NodeID, err)
		}
		if instanceType == "" {
			instanceType = instanceTypeFromLabels
		}
		maxDataDiskCount = getMaxDataDiskCount(instanceType)
	}

	return &csi.NodeGetInfoResponse{
		NodeId:             d.NodeID,
		MaxVolumesPerNode:  maxDataDiskCount,
		AccessibleTopology: topology,
	}, nil
}

func (d *DriverV2) NodeGetVolumeStats(ctx context.Context, req *csi.NodeGetVolumeStatsRequest) (*csi.NodeGetVolumeStatsResponse, error) {
	if len(req.VolumeId) == 0 {
		return nil, status.Error(codes.InvalidArgument, "NodeGetVolumeStats volume ID was empty")
	}
	if len(req.VolumePath) == 0 {
		return nil, status.Error(codes.InvalidArgument, "NodeGetVolumeStats volume path was empty")
	}

	volUsage, err := d.nodeProvisioner.GetVolumeStats(ctx, req.VolumePath)
	return &csi.NodeGetVolumeStatsResponse{
		Usage: volUsage,
	}, err
}

// NodeExpandVolume node expand volume
func (d *DriverV2) NodeExpandVolume(ctx context.Context, req *csi.NodeExpandVolumeRequest) (*csi.NodeExpandVolumeResponse, error) {
	volumeID := req.GetVolumeId()
	if len(volumeID) == 0 {
		return nil, status.Error(codes.InvalidArgument, "Volume ID not provided")
	}
	capacityBytes := req.GetCapacityRange().GetRequiredBytes()
	volSizeBytes := int64(capacityBytes)
	requestGiB := volumehelper.RoundUpGiB(volSizeBytes)

	volumePath := req.GetVolumePath()
	if len(volumePath) == 0 {
		return nil, status.Error(codes.InvalidArgument, "volume path must be provided")
	}

	isBlock, err := d.nodeProvisioner.IsBlockDevicePath(volumePath)
	if err != nil {
		return nil, status.Errorf(codes.NotFound, "failed to determine device path for volumePath [%v]: %v", volumePath, err)
	}

	if !isBlock {
		volumeCapability := req.GetVolumeCapability()
		if volumeCapability != nil {
			isBlock = volumeCapability.GetBlock() != nil
		}
	}

	if isBlock {
		if d.config.ControllerConfig.EnableDiskOnlineResize {
			klog.V(2).Info("NodeExpandVolume begin to rescan all devices on block volume(%s)", volumeID)
			if err := rescanAllVolumes(d.ioHandler); err != nil {
				klog.Errorf("NodeExpandVolume rescanAllVolumes failed with error: %v", err)
			}
		}
		klog.V(2).Info("NodeExpandVolume skip resize operation on block volume(%s)", volumeID)
		return &csi.NodeExpandVolumeResponse{}, nil
	}

	volumeCapability := req.GetVolumeCapability()
	if volumeCapability != nil {
		if blk := volumeCapability.GetBlock(); blk != nil {
			// Noop for Block NodeExpandVolume
			// This should not be executed but if somehow it is set to Block we should be cautious
			klog.Warningf("NodeExpandVolume succeeded on %v to %s, capability is block but block check failed to identify it", volumeID, volumePath)
			return &csi.NodeExpandVolumeResponse{}, nil
		}
	}

	if acquired := d.volumeLocks.TryAcquire(volumeID); !acquired {
		return nil, status.Errorf(codes.Aborted, volumeOperationAlreadyExistsFmt, volumeID)
	}
	defer d.volumeLocks.Release(volumeID)

	devicePath, err := d.nodeProvisioner.GetDevicePathWithMountPath(volumePath)
	if err != nil {
		return nil, status.Errorf(codes.NotFound, err.Error())
	}

	if d.config.ControllerConfig.EnableDiskOnlineResize {
		klog.Errorf("NodeExpandVolume begin to rescan device %s on volume(%s)", devicePath, volumeID)
		if err := d.nodeProvisioner.RescanVolume(devicePath); err != nil {
			klog.Errorf("NodeExpandVolume rescanVolume failed with error: %v", err)
		}
	}

	if err := d.nodeProvisioner.Resize(devicePath, volumePath); err != nil {
		return nil, status.Errorf(codes.Internal, "could not resize volume %q (%q):  %v", volumeID, devicePath, err)
	}

	gotBlockSizeBytes, err := d.nodeProvisioner.GetBlockSizeBytes(devicePath)
	if err != nil {
		return nil, status.Error(codes.Internal, fmt.Sprintf("could not get size of block volume at path %s: %v", devicePath, err))
	}
	gotBlockGiB := volumehelper.RoundUpGiB(gotBlockSizeBytes)
	if gotBlockGiB < requestGiB {
		// Because size was rounded up, getting more size than requested will be a success.
		return nil, status.Errorf(codes.Internal, "resize requested for %v, but after resizing volume size was %v", requestGiB, gotBlockGiB)
	}
	klog.V(2).Infof("NodeExpandVolume succeeded on resizing volume %v to %v", volumeID, gotBlockSizeBytes)

	return &csi.NodeExpandVolumeResponse{
		CapacityBytes: gotBlockSizeBytes,
	}, nil
}

// ensureMountPoint: create mount point if not exists
// return <true, nil> if it's already a mounted point otherwise return <false, nil>
func (d *DriverV2) ensureMountPoint(target string) (bool, error) {
	klog.Warning("ensureMountPoint method is deprecated.")
	return d.nodeProvisioner.EnsureMountPointReady(target)
}

func (d *DriverV2) recoverMount(diskURI string) {
	if d.shouldStartRecovery(diskURI) {
		klog.Warningf("Starting mount recovery: detaching the volume (%s) from node (%s)...", diskURI, d.NodeID)
		recoveryCtx := context.Background()

		// When the device path cannot be found for the specified LUN, try to recover by detaching and re-attaching the disk.
		// We only need to perform the detach. The CSI infrastructure will re-attach the disk when it notices a difference in
		// world states (ListVolumes result doesn't match VolumeAttachment list).

		// make unpublish request
		detachErr := d.crdProvisioner.UnpublishVolume(recoveryCtx, diskURI, d.NodeID, nil, consts.Detach)
		if detachErr != nil {
			klog.Errorf("failed to unpublishVolume volume (%s) from node (%s): %v", diskURI, d.NodeID, detachErr)
			d.markDetachState(diskURI, detachFailed)
			return
		}

		// wait for the detach to be completed
		detachErr = d.crdProvisioner.WaitForDetach(recoveryCtx, diskURI, d.NodeID)
		if detachErr != nil {
			klog.Errorf("failed to detach volume (%s) from node (%s): %v", diskURI, d.NodeID, detachErr)
			d.markDetachState(diskURI, detachFailed)
		} else {
			klog.Infof("Detached volume (%s) from node (%s) successfully...", diskURI, d.NodeID)
			d.markDetachState(diskURI, detachCompleted)
		}
	}
}

func (d *DriverV2) shouldStartRecovery(diskURI string) bool {
	d.deviceChecker.lock.Lock()
	defer d.deviceChecker.lock.Unlock()

	recoveryInProcess, diskURIMatches := d.isRecoveryInProcess(diskURI)
	if !recoveryInProcess {
		d.deviceChecker.entry = newDeviceCheckerEntry(diskURI)
		return true
	}
	// if there already is another recovery in process for different volume, no need to start recovery because recovery for that other volume will likely fix the problem for this volume
	return diskURIMatches
}

// isRecoveryInProcess assumes that lock has been acquire and should be used only AFTER ACQUIRING THE LOCK
func (d *DriverV2) isRecoveryInProcess(diskURI string) (recoveryInProcess, diskURIMatches bool) {
	if d.deviceChecker.entry != nil {
		recoveryInProcess = true
		diskURIMatches = d.deviceChecker.entry.diskURI == diskURI
	}
	return
}

func (d *DriverV2) getDetachState(diskURI string) int32 {
	d.deviceChecker.lock.RLock()
	defer d.deviceChecker.lock.RUnlock()

	if recoveryInProcess, diskURIMatches := d.isRecoveryInProcess(diskURI); !recoveryInProcess || !diskURIMatches {
		return detachNotFound
	}

	return atomic.LoadInt32(&d.deviceChecker.entry.detachState)
}

func (d *DriverV2) markDetachState(diskURI string, detachState int32) {
	d.deviceChecker.lock.Lock()
	defer d.deviceChecker.lock.Unlock()

	if recoveryInProcess, diskURIMatches := d.isRecoveryInProcess(diskURI); !recoveryInProcess || !diskURIMatches {
		return
	}

	d.deviceChecker.entry.detachState = detachState
}

func (d *DriverV2) markRecoveryCompleteIfInProcess(diskURI string) {
	d.deviceChecker.lock.Lock()
	defer d.deviceChecker.lock.Unlock()

	if recoveryInProcess, diskURIMatches := d.isRecoveryInProcess(diskURI); !recoveryInProcess || !diskURIMatches {
		return
	}

	d.deviceChecker.entry = nil
}<|MERGE_RESOLUTION|>--- conflicted
+++ resolved
@@ -209,13 +209,8 @@
 
 	// FormatAndMount will format only if needed
 	klog.V(2).Infof("NodeStageVolume: formatting %s and mounting at %s with mount options(%s)", source, target, options)
-<<<<<<< HEAD
 	if err := d.nodeProvisioner.FormatAndMount(source, target, fstype, options); err != nil {
-		return nil, status.Errorf(codes.Internal, "could not format %s(lun: %d), and mount it at %s", source, lun, target)
-=======
-	if err := d.formatAndMount(source, target, fstype, options); err != nil {
 		return nil, status.Errorf(codes.Internal, "could not format %s(lun: %s), and mount it at %s, failed with %v", source, lun, target, err)
->>>>>>> d0b8ec9d
 	}
 	klog.V(2).Infof("NodeStageVolume: format %s and mounting at %s successfully.", source, target)
 
