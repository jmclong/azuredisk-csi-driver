--- conflicted
+++ resolved
@@ -222,14 +222,9 @@
 			}
 			os.Setenv(DefaultAzureCredentialFileEnv, fakeCredFile)
 		}
-<<<<<<< HEAD
-		cloud, err := GetCloudProvider(test.kubeconfig, "", "", test.userAgent)
-		if !reflect.DeepEqual(err, test.expectedErr) {
-=======
 
 		_, err := GetCloudProvider(test.kubeconfig, "", "", "")
 		if !testutil.IsErrorEquivalent(err, test.expectedErr) {
->>>>>>> 5f228946
 			t.Errorf("desc: %s,\n input: %q, GetCloudProvider err: %v, expectedErr: %v", test.desc, test.kubeconfig, err, test.expectedErr)
 		}
 		if cloud == nil {
