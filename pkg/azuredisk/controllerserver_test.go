--- conflicted
+++ resolved
@@ -236,13 +236,8 @@
 					Parameters:         mp,
 				}
 				_, err := d.CreateVolume(context.Background(), req)
-<<<<<<< HEAD
-				expectedErr := status.Error(codes.InvalidArgument, "azureDisk - NOT_EXISTING is not supported sku/storageaccounttype. Supported values are [Premium_LRS Premium_ZRS Standard_LRS StandardSSD_LRS StandardSSD_ZRS UltraSSD_LRS]")
-				if !testutil.IsErrorEquivalent(err, expectedErr) {
-=======
 				expectedErr := status.Error(codes.InvalidArgument, "azureDisk - NOT_EXISTING is not supported sku/storageaccounttype. Supported values are [Premium_LRS Premium_ZRS Standard_LRS StandardSSD_LRS StandardSSD_ZRS UltraSSD_LRS PremiumV2_LRS]")
-				if !reflect.DeepEqual(err, expectedErr) {
->>>>>>> d0b8ec9d
+				if !testutil.IsErrorEquivalent(err, expectedErr) {
 					t.Errorf("actualErr: (%v), expectedErr: (%v)", err, expectedErr)
 				}
 			},
