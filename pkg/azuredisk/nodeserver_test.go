--- conflicted
+++ resolved
@@ -718,22 +718,14 @@
 
 	invalidPathErr := testutil.TestError{
 		DefaultError: status.Error(codes.NotFound, "failed to determine device path for volumePath [./test]: path \"./test\" does not exist"),
-<<<<<<< HEAD
-		WindowsError: status.Errorf(codes.NotFound, "Forward to GetVolumeIDFromTargetPath failed, err=error getting the volume for the mount ./test, internal error error getting volume from mount. cmd: (Get-Item -Path ./test).Target, output: (Get-Item -Path ), error: path \"./test\" does not exist"),
-=======
 		WindowsError: status.Errorf(codes.NotFound, "Forward to GetVolumeIDFromTargetPath failed, err=error getting the volume for the mount .\\test, internal error error getting volume from mount. cmd: (Get-Item -Path .\\test).Target, output: , error: <nil>"),
->>>>>>> 9cdb05ec
 	}
 	volumeCapacityErr := testutil.TestError{
 		DefaultError: status.Error(codes.InvalidArgument, "VolumeCapability is invalid."),
 	}
 	devicePathErr := testutil.TestError{
 		DefaultError: status.Errorf(codes.NotFound, "could not determine device path(%s), error: %v", targetTest, notFoundErr),
-<<<<<<< HEAD
-		WindowsError: status.Errorf(codes.NotFound, "Forward to GetVolumeIDFromTargetPath failed, err=error getting the volume for the mount %s, internal error error getting volume from mount. cmd: (Get-Item -Path %s).Target, output: (Get-Item -Path ), error: exit status 1", targetTest, targetTest),
-=======
 		WindowsError: status.Errorf(codes.NotFound, "Forward to GetVolumeIDFromTargetPath failed, err=error getting the volume for the mount %s, internal error error getting volume from mount. cmd: (Get-Item -Path %s).Target, output: , error: <nil>", targetTest, targetTest),
->>>>>>> 9cdb05ec
 	}
 	blockSizeErr := testutil.TestError{
 		DefaultError: status.Error(codes.Internal, "Could not get size of block volume at path test: error when getting size of block volume at path test: output: , err: exit status 1"),
