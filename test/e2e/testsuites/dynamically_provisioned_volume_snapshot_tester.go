/*
Copyright 2020 The Kubernetes Authors.

Licensed under the Apache License, Version 2.0 (the "License");
you may not use this file except in compliance with the License.
You may obtain a copy of the License at

    http://www.apache.org/licenses/LICENSE-2.0

Unless required by applicable law or agreed to in writing, software
distributed under the License is distributed on an "AS IS" BASIS,
WITHOUT WARRANTIES OR CONDITIONS OF ANY KIND, either express or implied.
See the License for the specific language governing permissions and
limitations under the License.
*/

package testsuites

import (
	"context"
	"fmt"
	"strings"

<<<<<<< HEAD
=======
	"sigs.k8s.io/azuredisk-csi-driver/test/e2e/driver"
	"sigs.k8s.io/azuredisk-csi-driver/test/utils/azure"
	"sigs.k8s.io/azuredisk-csi-driver/test/utils/credentials"

>>>>>>> 9690bc42
	"github.com/onsi/ginkgo/v2"
	"github.com/pborman/uuid"
	v1 "k8s.io/api/core/v1"
	metav1 "k8s.io/apimachinery/pkg/apis/meta/v1"
	clientset "k8s.io/client-go/kubernetes"
	restclientset "k8s.io/client-go/rest"
	"k8s.io/kubernetes/test/e2e/framework"
<<<<<<< HEAD
	testconsts "sigs.k8s.io/azuredisk-csi-driver/test/const"
	"sigs.k8s.io/azuredisk-csi-driver/test/e2e/driver"
	"sigs.k8s.io/azuredisk-csi-driver/test/resources"
	"sigs.k8s.io/azuredisk-csi-driver/test/utils/azure"
	"sigs.k8s.io/azuredisk-csi-driver/test/utils/credentials"
	volutil "sigs.k8s.io/azuredisk-csi-driver/test/utils/volume"
=======
>>>>>>> 9690bc42
)

// DynamicallyProvisionedVolumeSnapshotTest will provision required StorageClass(es),VolumeSnapshotClass(es), PVC(s) and Pod(s)
// Waiting for the PV provisioner to create a new PV
// Testing if the Pod(s) can write and read to mounted volumes
// Create a snapshot, validate the data is still on the disk, and then write and read to it again
// And finally delete the snapshot
// This test only supports a single volume
type DynamicallyProvisionedVolumeSnapshotTest struct {
<<<<<<< HEAD
	CSIDriver              driver.PVTestDriver
	Pod                    resources.PodDetails
	ShouldOverwrite        bool
	PodOverwrite           resources.PodDetails
	PodWithSnapshot        resources.PodDetails
	StorageClassParameters map[string]string
=======
	CSIDriver                      driver.PVTestDriver
	Pod                            PodDetails
	ShouldOverwrite                bool
	PodOverwrite                   PodDetails
	PodWithSnapshot                PodDetails
	StorageClassParameters         map[string]string
	SnapshotStorageClassParameters map[string]string
>>>>>>> 9690bc42
}

func (t *DynamicallyProvisionedVolumeSnapshotTest) Run(client clientset.Interface, restclient restclientset.Interface, namespace *v1.Namespace, schedulerName string) {
	tpod := resources.NewTestPod(client, namespace, t.Pod.Cmd, schedulerName, t.Pod.IsWindows, t.Pod.WinServerVer)
	volume := t.Pod.Volumes[0]
	ctx := context.Background()

	tpvc, pvcCleanup := volume.SetupDynamicPersistentVolumeClaim(client, namespace, t.CSIDriver, t.StorageClassParameters)
	for i := range pvcCleanup {
		defer pvcCleanup[i]()
	}
	tpod.SetupVolume(tpvc.PersistentVolumeClaim, volume.VolumeMount.NameGenerate+"1", volume.VolumeMount.MountPathGenerate+"1", volume.VolumeMount.ReadOnly)
	ginkgo.By("deploying the pod")
	tpod.Create()
	defer tpod.Cleanup()
	ginkgo.By("checking that the pod's command exits with no error")
	tpod.WaitForSuccess()

	// get the name of the PV created for the PVC
	pvc, err := client.CoreV1().PersistentVolumeClaims(namespace.Name).Get(context.TODO(), tpvc.PersistentVolumeClaim.Name, metav1.GetOptions{})
	framework.ExpectNoError(err)

	// delete pod and wait for volume to be unpublished to ensure filesystem cache is flushed
	tpod.Cleanup()
	err = volutil.WaitForVolumeDetach(client, pvc.Spec.VolumeName, testconsts.Poll, testconsts.PollTimeout)
	framework.ExpectNoError(err)

	ginkgo.By("Checking Prow test resource group")
	creds, err := credentials.CreateAzureCredentialFile()
	framework.ExpectNoError(err, fmt.Sprintf("Error getting creds for AzurePublicCloud %v", err))
	defer func() {
		err := credentials.DeleteAzureCredentialFile()
		framework.ExpectNoError(err)
	}()

	ginkgo.By("Prow test resource group: " + creds.ResourceGroup)

	azureClient, err := azure.GetAzureClient(creds.Cloud, creds.SubscriptionID, creds.AADClientID, creds.TenantID, creds.AADClientSecret)
	framework.ExpectNoError(err)

	//create external resource group
	externalRG := testconsts.ResourceGroupPrefix + uuid.NewUUID().String()
	ginkgo.By("Creating external resource group: " + externalRG)
	_, err = azureClient.EnsureResourceGroup(ctx, externalRG, creds.Location, nil)
	framework.ExpectNoError(err)
	defer func() {
		// Only delete resource group the test created
<<<<<<< HEAD
		if strings.HasPrefix(externalRG, testconsts.ResourceGroupPrefix) {
=======
		if strings.HasPrefix(externalRG, credentials.ResourceGroupPrefix) {
>>>>>>> 9690bc42
			framework.Logf("Deleting resource group %s", externalRG)
			err := azureClient.DeleteResourceGroup(ctx, externalRG)
			framework.ExpectNoError(err)
		}
	}()

	ginkgo.By("creating volume snapshot class with external rg " + externalRG)
<<<<<<< HEAD
	tvsc, cleanup := resources.CreateVolumeSnapshotClass(restclient, namespace, t.CSIDriver)
	mp := map[string]string{
		"resourceGroup": externalRG,
	}
	tvsc.VolumeSnapshotClass.Parameters = mp
=======
	tvsc, cleanup := CreateVolumeSnapshotClass(restclient, namespace, t.SnapshotStorageClassParameters, t.CSIDriver)
	if tvsc.volumeSnapshotClass.Parameters == nil {
		tvsc.volumeSnapshotClass.Parameters = map[string]string{}
	}
	tvsc.volumeSnapshotClass.Parameters["resourceGroup"] = externalRG
>>>>>>> 9690bc42
	tvsc.Create()
	defer cleanup()

	ginkgo.By("taking snapshots")
	snapshot := tvsc.CreateSnapshot(tpvc.PersistentVolumeClaim)

	defer tvsc.DeleteSnapshot(snapshot)
	tvsc.ReadyToUse(snapshot)

<<<<<<< HEAD
	if t.ShouldOverwrite {
		tpod = resources.NewTestPod(client, namespace, t.PodOverwrite.Cmd, schedulerName, t.PodOverwrite.IsWindows, t.PodOverwrite.WinServerVer)
		tpod.SetupVolume(tpvc.PersistentVolumeClaim, volume.VolumeMount.NameGenerate+"1", volume.VolumeMount.MountPathGenerate+"1", volume.VolumeMount.ReadOnly)
		tpod.SetLabel(testconsts.TestLabel)
=======
		tpod.SetupVolume(tpvc.persistentVolumeClaim, volume.VolumeMount.NameGenerate+"1", volume.VolumeMount.MountPathGenerate+"1", volume.VolumeMount.ReadOnly)
		tpod.SetLabel(TestLabel)
>>>>>>> 9690bc42
		ginkgo.By("deploying a new pod to overwrite pv data")
		tpod.Create()
		defer tpod.Cleanup()
		ginkgo.By("checking that the pod is running")
		tpod.WaitForRunning()
	}

	snapshotVolume := volume
	snapshotVolume.DataSource = &resources.DataSource{
		Kind: testconsts.VolumeSnapshotKind,
		Name: snapshot.Name,
	}
	t.PodWithSnapshot.Volumes = []resources.VolumeDetails{snapshotVolume}
	tPodWithSnapshot, tPodWithSnapshotCleanup := t.PodWithSnapshot.SetupWithDynamicVolumes(client, namespace, t.CSIDriver, t.StorageClassParameters, schedulerName)
	for i := range tPodWithSnapshotCleanup {
		defer tPodWithSnapshotCleanup[i]()
	}

	if t.ShouldOverwrite {
		// 	TODO: add test case which will schedule the original disk and the copied disk on the same node once the conflicting UUID issue is fixed.
		ginkgo.By("Set pod anti-affinity to make sure two pods are scheduled on different nodes")
<<<<<<< HEAD
		tPodWithSnapshot.SetAffinity(&testconsts.TestPodAntiAffinity)
=======
		tPodWithSnapshot.SetAffinity(&TestPodAntiAffinity)
>>>>>>> 9690bc42
	}

	ginkgo.By("deploying a pod with a volume restored from the snapshot")
	tPodWithSnapshot.Create()
	defer tPodWithSnapshot.Cleanup()
	ginkgo.By("checking that the pod's command exits with no error")
	tPodWithSnapshot.WaitForSuccess()

}<|MERGE_RESOLUTION|>--- conflicted
+++ resolved
@@ -21,13 +21,10 @@
 	"fmt"
 	"strings"
 
-<<<<<<< HEAD
-=======
 	"sigs.k8s.io/azuredisk-csi-driver/test/e2e/driver"
 	"sigs.k8s.io/azuredisk-csi-driver/test/utils/azure"
 	"sigs.k8s.io/azuredisk-csi-driver/test/utils/credentials"
 
->>>>>>> 9690bc42
 	"github.com/onsi/ginkgo/v2"
 	"github.com/pborman/uuid"
 	v1 "k8s.io/api/core/v1"
@@ -35,15 +32,9 @@
 	clientset "k8s.io/client-go/kubernetes"
 	restclientset "k8s.io/client-go/rest"
 	"k8s.io/kubernetes/test/e2e/framework"
-<<<<<<< HEAD
 	testconsts "sigs.k8s.io/azuredisk-csi-driver/test/const"
-	"sigs.k8s.io/azuredisk-csi-driver/test/e2e/driver"
 	"sigs.k8s.io/azuredisk-csi-driver/test/resources"
-	"sigs.k8s.io/azuredisk-csi-driver/test/utils/azure"
-	"sigs.k8s.io/azuredisk-csi-driver/test/utils/credentials"
 	volutil "sigs.k8s.io/azuredisk-csi-driver/test/utils/volume"
-=======
->>>>>>> 9690bc42
 )
 
 // DynamicallyProvisionedVolumeSnapshotTest will provision required StorageClass(es),VolumeSnapshotClass(es), PVC(s) and Pod(s)
@@ -53,22 +44,13 @@
 // And finally delete the snapshot
 // This test only supports a single volume
 type DynamicallyProvisionedVolumeSnapshotTest struct {
-<<<<<<< HEAD
-	CSIDriver              driver.PVTestDriver
-	Pod                    resources.PodDetails
-	ShouldOverwrite        bool
-	PodOverwrite           resources.PodDetails
-	PodWithSnapshot        resources.PodDetails
-	StorageClassParameters map[string]string
-=======
 	CSIDriver                      driver.PVTestDriver
-	Pod                            PodDetails
+	Pod                            resources.PodDetails
 	ShouldOverwrite                bool
-	PodOverwrite                   PodDetails
-	PodWithSnapshot                PodDetails
+	PodOverwrite                   resources.PodDetails
+	PodWithSnapshot                resources.PodDetails
 	StorageClassParameters         map[string]string
 	SnapshotStorageClassParameters map[string]string
->>>>>>> 9690bc42
 }
 
 func (t *DynamicallyProvisionedVolumeSnapshotTest) Run(client clientset.Interface, restclient restclientset.Interface, namespace *v1.Namespace, schedulerName string) {
@@ -116,11 +98,7 @@
 	framework.ExpectNoError(err)
 	defer func() {
 		// Only delete resource group the test created
-<<<<<<< HEAD
 		if strings.HasPrefix(externalRG, testconsts.ResourceGroupPrefix) {
-=======
-		if strings.HasPrefix(externalRG, credentials.ResourceGroupPrefix) {
->>>>>>> 9690bc42
 			framework.Logf("Deleting resource group %s", externalRG)
 			err := azureClient.DeleteResourceGroup(ctx, externalRG)
 			framework.ExpectNoError(err)
@@ -128,19 +106,11 @@
 	}()
 
 	ginkgo.By("creating volume snapshot class with external rg " + externalRG)
-<<<<<<< HEAD
-	tvsc, cleanup := resources.CreateVolumeSnapshotClass(restclient, namespace, t.CSIDriver)
-	mp := map[string]string{
-		"resourceGroup": externalRG,
+	tvsc, cleanup := resources.CreateVolumeSnapshotClass(restclient, namespace, t.SnapshotStorageClassParameters, t.CSIDriver)
+	if tvsc.VolumeSnapshotClass.Parameters == nil {
+		tvsc.VolumeSnapshotClass.Parameters = map[string]string{}
 	}
-	tvsc.VolumeSnapshotClass.Parameters = mp
-=======
-	tvsc, cleanup := CreateVolumeSnapshotClass(restclient, namespace, t.SnapshotStorageClassParameters, t.CSIDriver)
-	if tvsc.volumeSnapshotClass.Parameters == nil {
-		tvsc.volumeSnapshotClass.Parameters = map[string]string{}
-	}
-	tvsc.volumeSnapshotClass.Parameters["resourceGroup"] = externalRG
->>>>>>> 9690bc42
+	tvsc.VolumeSnapshotClass.Parameters["resourceGroup"] = externalRG
 	tvsc.Create()
 	defer cleanup()
 
@@ -150,15 +120,10 @@
 	defer tvsc.DeleteSnapshot(snapshot)
 	tvsc.ReadyToUse(snapshot)
 
-<<<<<<< HEAD
 	if t.ShouldOverwrite {
 		tpod = resources.NewTestPod(client, namespace, t.PodOverwrite.Cmd, schedulerName, t.PodOverwrite.IsWindows, t.PodOverwrite.WinServerVer)
 		tpod.SetupVolume(tpvc.PersistentVolumeClaim, volume.VolumeMount.NameGenerate+"1", volume.VolumeMount.MountPathGenerate+"1", volume.VolumeMount.ReadOnly)
 		tpod.SetLabel(testconsts.TestLabel)
-=======
-		tpod.SetupVolume(tpvc.persistentVolumeClaim, volume.VolumeMount.NameGenerate+"1", volume.VolumeMount.MountPathGenerate+"1", volume.VolumeMount.ReadOnly)
-		tpod.SetLabel(TestLabel)
->>>>>>> 9690bc42
 		ginkgo.By("deploying a new pod to overwrite pv data")
 		tpod.Create()
 		defer tpod.Cleanup()
@@ -180,11 +145,7 @@
 	if t.ShouldOverwrite {
 		// 	TODO: add test case which will schedule the original disk and the copied disk on the same node once the conflicting UUID issue is fixed.
 		ginkgo.By("Set pod anti-affinity to make sure two pods are scheduled on different nodes")
-<<<<<<< HEAD
 		tPodWithSnapshot.SetAffinity(&testconsts.TestPodAntiAffinity)
-=======
-		tPodWithSnapshot.SetAffinity(&TestPodAntiAffinity)
->>>>>>> 9690bc42
 	}
 
 	ginkgo.By("deploying a pod with a volume restored from the snapshot")
