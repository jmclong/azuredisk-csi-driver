--- conflicted
+++ resolved
@@ -47,20 +47,9 @@
 )
 
 var (
-<<<<<<< HEAD
-	azurediskDriver           azuredisk.CSIDriver
-	isUsingInTreeVolumePlugin = os.Getenv(driver.AzureDriverNameVar) == inTreeStorageClass
-	isTestingMigration        = os.Getenv(testMigrationEnvVar) != ""
-	isWindowsCluster          = os.Getenv(testWindowsEnvVar) != ""
-	isAzureStackCloud         = strings.EqualFold(os.Getenv(cloudNameEnvVar), "AZURESTACKCLOUD")
-	location                  string
-	supportsZRS               bool
-	supportsDynamicResize     bool
-=======
 	skipClusterBootstrap = flag.Bool("skip-cluster-bootstrap", false, "flag to indicate that we can skip cluster bootstrap.")
 	azureCloud           *provider.Cloud
 	location             string
->>>>>>> 9186f3f0
 )
 
 var _ = ginkgo.BeforeSuite(func() {
@@ -85,42 +74,6 @@
 
 		location = creds.Location
 
-<<<<<<< HEAD
-		if location == "westus2" || location == "westeurope" || location == "northeurope" || location == "francecentral" {
-			supportsZRS = true
-		}
-
-		dynamicResizeZones := []string{
-			"westcentralus",
-			"francesouth",
-			"westindia",
-			"norwaywest",
-			"eastasia",
-			"francecentral",
-			"germanywestcentral",
-			"japanwest",
-			"southafricanorth",
-			"jioindiawest",
-			"canadacentral",
-			"australiacentral",
-			"japaneast",
-			"northeurope",
-			"centralindia",
-			"uaecentral",
-			"switzerlandwest",
-			"brazilsouth",
-			"uksouth"}
-
-		supportsDynamicResize = false
-		for _, zone := range dynamicResizeZones {
-			if location == zone {
-				supportsDynamicResize = true
-				break
-			}
-		}
-
-=======
->>>>>>> 9186f3f0
 		// Install Azure Disk CSI Driver on cluster from project root
 		e2eBootstrap := testutil.TestCmd{
 			Command:  "make",
@@ -269,86 +222,6 @@
 	ginkgo.RunSpecsWithDefaultAndCustomReporters(t, "AzureDisk CSI Driver End-to-End Tests", r)
 }
 
-<<<<<<< HEAD
-func execTestCmd(cmds []testCmd) {
-	err := os.Chdir("../..")
-	gomega.Expect(err).NotTo(gomega.HaveOccurred())
-	defer func() {
-		err := os.Chdir("test/e2e")
-		gomega.Expect(err).NotTo(gomega.HaveOccurred())
-	}()
-
-	projectRoot, err := os.Getwd()
-	gomega.Expect(err).NotTo(gomega.HaveOccurred())
-	gomega.Expect(strings.HasSuffix(projectRoot, "azuredisk-csi-driver")).To(gomega.Equal(true))
-
-	for _, cmd := range cmds {
-		log.Println(cmd.startLog)
-		cmdSh := exec.Command(cmd.command, cmd.args...)
-		cmdSh.Dir = projectRoot
-		cmdSh.Stdout = os.Stdout
-		cmdSh.Stderr = os.Stderr
-		err = cmdSh.Run()
-		gomega.Expect(err).NotTo(gomega.HaveOccurred())
-		log.Println(cmd.endLog)
-	}
-}
-
-func skipIfTestingInWindowsCluster() {
-	if isWindowsCluster {
-		ginkgo.Skip("test case not supported by Windows clusters")
-	}
-}
-
-func skipIfUsingInTreeVolumePlugin() {
-	if isUsingInTreeVolumePlugin {
-		ginkgo.Skip("test case is only available for CSI drivers")
-	}
-}
-
-func skipIfOnAzureStackCloud() {
-	if isAzureStackCloud {
-		ginkgo.Skip("test case not supported on Azure Stack Cloud")
-	}
-}
-
-func skipIfNotZRSSupported() {
-	if !supportsZRS {
-		ginkgo.Skip("test case not supported on regions without ZRS")
-	}
-}
-
-func skipIfNotDynamicallyResizeSuported() {
-	if !supportsDynamicResize {
-		ginkgo.Skip("test case not supported on regions without dynamic resize support")
-	}
-}
-
-func convertToPowershellorCmdCommandIfNecessary(command string) string {
-	if !isWindowsCluster {
-		return command
-	}
-
-	switch command {
-	case "echo 'hello world' > /mnt/test-1/data && grep 'hello world' /mnt/test-1/data":
-		return "echo 'hello world' | Out-File -FilePath C:\\mnt\\test-1\\data.txt; Get-Content C:\\mnt\\test-1\\data.txt | findstr 'hello world'"
-	case "touch /mnt/test-1/data":
-		return "echo $null >> C:\\mnt\\test-1\\data"
-	case "while true; do echo $(date -u) >> /mnt/test-1/data; sleep 3600; done":
-		return "while (1) { Add-Content -Encoding Ascii C:\\mnt\\test-1\\data.txt $(Get-Date -Format u); sleep 3600 }"
-	case "echo 'hello world' >> /mnt/test-1/data && while true; do sleep 3600; done":
-		return "echo 'hello world' | Out-File -Append -FilePath C:\\mnt\\test-1\\data.txt; Get-Content C:\\mnt\\test-1\\data.txt | findstr 'hello world'; Start-Sleep 3600"
-	case "echo 'hello world' > /mnt/test-1/data && echo 'hello world' > /mnt/test-2/data && echo 'hello world' > /mnt/test-3/data && grep 'hello world' /mnt/test-1/data && grep 'hello world' /mnt/test-2/data && grep 'hello world' /mnt/test-3/data":
-		return "echo 'hello world' | Out-File -FilePath C:\\mnt\\test-1\\data.txt; Get-Content C:\\mnt\\test-1\\data.txt | findstr 'hello world'; echo 'hello world' | Out-File -FilePath C:\\mnt\\test-2\\data.txt; Get-Content C:\\mnt\\test-2\\data.txt | findstr 'hello world'; echo 'hello world' | Out-File -FilePath C:\\mnt\\test-3\\data.txt; Get-Content C:\\mnt\\test-3\\data.txt | findstr 'hello world'"
-	case "while true; do sleep 5; done":
-		return "while ($true) { Start-Sleep 5 }"
-	}
-
-	return command
-}
-
-=======
->>>>>>> 9186f3f0
 // handleFlags sets up all flags and parses the command line.
 func handleFlags() {
 	config.CopyFlags(config.Flags, flag.CommandLine)
