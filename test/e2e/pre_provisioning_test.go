--- conflicted
+++ resolved
@@ -22,8 +22,8 @@
 	"strconv"
 	"strings"
 
-	"github.com/Azure/azure-sdk-for-go/services/compute/mgmt/2021-07-01/compute"
-	"github.com/onsi/ginkgo"
+	"github.com/Azure/azure-sdk-for-go/services/compute/mgmt/2021-12-01/compute"
+	"github.com/onsi/ginkgo/v2"
 	v1 "k8s.io/api/core/v1"
 	"k8s.io/apimachinery/pkg/api/errors"
 	metav1 "k8s.io/apimachinery/pkg/apis/meta/v1"
@@ -44,6 +44,7 @@
 
 const (
 	defaultDiskSize = 10
+	largeDiskSize   = 100
 )
 
 var _ = ginkgo.Describe("Pre-Provisioned", func() {
@@ -148,6 +149,23 @@
 			test.Run(cs, ns, schedulerName)
 		})
 
+		ginkgo.It("should succeed when creating a PremiumV2_LRS disk [disk.csi.azure.com][windows]", func() {
+			testutil.SkipIfUsingInTreeVolumePlugin()
+			testutil.SkipIfOnAzureStackCloud()
+			var err error
+			volumeContext := map[string]string{
+				consts.SkuNameField:     "PremiumV2_LRS",
+				consts.CachingModeField: "None",
+				consts.LocationField:    "eastus", // eastus2euap, swedencentral, westeurope
+			}
+			volumeID, err = CreateVolume("premium-v2-disk", largeDiskSize, volumeContext)
+			if err != nil {
+				skipVolumeDeletion = true
+				ginkgo.Fail(fmt.Sprintf("create volume error: %v", err))
+			}
+			ginkgo.By(fmt.Sprintf("Successfully provisioned a shared disk volume: %q\n", volumeID))
+		})
+
 		ginkgo.It(fmt.Sprintf("should succeed when reattaching a disk to a new node on DanglingAttachError [disk.csi.azure.com][%s]", scheduler), func() {
 			testutil.SkipIfUsingInTreeVolumePlugin()
 			testutil.SkipIfOnAzureStackCloud()
@@ -224,7 +242,6 @@
 		})
 
 		ginkgo.It("should succeed when creating a shared disk [disk.csi.azure.com][windows]", func() {
-<<<<<<< HEAD
 
 			testutil.SkipIfUsingInTreeVolumePlugin()
 			testutil.SkipIfOnAzureStackCloud()
@@ -233,19 +250,6 @@
 				consts.SkuNameField:     "Premium_LRS",
 				consts.MaxSharesField:   "2",
 				consts.CachingModeField: "None",
-=======
-			skipIfUsingInTreeVolumePlugin()
-			skipIfOnAzureStackCloud()
-			req := makeCreateVolumeReq("single-shared-disk", 512)
-			req.Parameters = map[string]string{
-				"skuName":     "Premium_LRS",
-				"maxShares":   "2",
-				"cachingMode": "None",
-				"location":    "eastus2",
-			}
-			req.VolumeCapabilities[0].AccessType = &csi.VolumeCapability_Block{
-				Block: &csi.VolumeCapability_BlockVolume{},
->>>>>>> d0b8ec9d
 			}
 			volumeID, err = CreateVolume("single-shared-disk", 512, volumeContext)
 			if err != nil {
@@ -323,7 +327,6 @@
 			test.Run(cs, ns, schedulerName)
 		})
 
-<<<<<<< HEAD
 		ginkgo.It(fmt.Sprintf("should succeed when creating a single pod and with replica attachments [disk.csi.azure.com][%s]", scheduler), func() {
 			testutil.SkipIfUsingInTreeVolumePlugin()
 			testutil.SkipIfOnAzureStackCloud()
@@ -337,34 +340,6 @@
 				consts.MaxSharesField:   "3",
 				consts.CachingModeField: "None",
 				consts.PerfProfileField: "None",
-=======
-		ginkgo.It("should succeed when creating a PremiumV2_LRS disk [disk.csi.azure.com][windows]", func() {
-			skipIfUsingInTreeVolumePlugin()
-			skipIfOnAzureStackCloud()
-			req := makeCreateVolumeReq("premium-v2-disk", 100)
-			req.Parameters = map[string]string{
-				"skuName":  "PremiumV2_LRS",
-				"location": "eastus", // eastus2euap, swedencentral, westeurope
-			}
-			req.VolumeCapabilities[0].AccessType = &csi.VolumeCapability_Block{
-				Block: &csi.VolumeCapability_BlockVolume{},
-			}
-			resp, err := azurediskDriver.CreateVolume(context.Background(), req)
-			if err != nil {
-				ginkgo.Fail(fmt.Sprintf("create volume error: %v", err))
-			}
-			volumeID = resp.Volume.VolumeId
-			ginkgo.By(fmt.Sprintf("Successfully provisioned a PremiumV2_LRS disk volume: %q\n", volumeID))
-		})
-
-		ginkgo.It("should succeed when reattaching a disk to a new node on DanglingAttachError [disk.csi.azure.com]", func() {
-			skipIfUsingInTreeVolumePlugin()
-			skipIfOnAzureStackCloud()
-			req := makeCreateVolumeReq("reattach-disk-multiple-nodes", defaultDiskSize)
-			req.Parameters = map[string]string{
-				"skuName":     "Premium_LRS",
-				"cachingMode": "None",
->>>>>>> d0b8ec9d
 			}
 
 			var err error
@@ -474,13 +449,13 @@
 		}
 	}
 
-	accoutType, err := azureutils.NormalizeStorageAccountType(storageAccountType, azureCloud.Config.Cloud, azureCloud.Config.DisableAzureStackCloud)
+	accountType, err := azureutils.NormalizeStorageAccountType(storageAccountType, azureCloud.Config.Cloud, azureCloud.Config.DisableAzureStackCloud)
 	if err != nil {
-		accoutType = compute.DiskStorageAccountTypes(compute.DiskStorageAccountTypesPremiumLRS)
+		accountType = compute.DiskStorageAccountTypes(compute.DiskStorageAccountTypesPremiumLRS)
 	}
 	volumeOptions := &azure.ManagedDiskOptions{
 		DiskName:           diskName,
-		StorageAccountType: accoutType,
+		StorageAccountType: accountType,
 		ResourceGroup:      azureCloud.ResourceGroup,
 		SizeGB:             sizeGiB,
 		MaxShares:          int32(maxShares),
