--- conflicted
+++ resolved
@@ -3,9 +3,5 @@
 .
 .idea
 gomega.iml
-<<<<<<< HEAD
 TODO.md
-=======
-TODO.md
-.vscode
->>>>>>> 9690bc42
+.vscode