package version

// Copyright (c) Microsoft Corporation. All rights reserved.
// Licensed under the MIT License. See License.txt in the project root for license information.

// Number contains the semantic version of this SDK.
<<<<<<< HEAD
const Number = "v67.2.0"
=======
const Number = "v68.0.0"
>>>>>>> 9690bc42
<|MERGE_RESOLUTION|>--- conflicted
+++ resolved
@@ -4,8 +4,4 @@
 // Licensed under the MIT License. See License.txt in the project root for license information.
 
 // Number contains the semantic version of this SDK.
-<<<<<<< HEAD
-const Number = "v67.2.0"
-=======
-const Number = "v68.0.0"
->>>>>>> 9690bc42
+const Number = "v68.0.0"