// Copyright 2022 The Go Authors. All rights reserved.
// Use of this source code is governed by a BSD-style
// license that can be found in the LICENSE file.

//go:build riscv64 && freebsd
// +build riscv64,freebsd

package unix

import (
	"syscall"
	"unsafe"
)

func setTimespec(sec, nsec int64) Timespec {
	return Timespec{Sec: sec, Nsec: nsec}
}

func setTimeval(sec, usec int64) Timeval {
	return Timeval{Sec: sec, Usec: usec}
}

func SetKevent(k *Kevent_t, fd, mode, flags int) {
	k.Ident = uint64(fd)
	k.Filter = int16(mode)
	k.Flags = uint16(flags)
}

func (iov *Iovec) SetLen(length int) {
	iov.Len = uint64(length)
}

func (msghdr *Msghdr) SetControllen(length int) {
	msghdr.Controllen = uint32(length)
}

func (msghdr *Msghdr) SetIovlen(length int) {
	msghdr.Iovlen = int32(length)
}

func (cmsg *Cmsghdr) SetLen(length int) {
	cmsg.Len = uint32(length)
}

func sendfile(outfd int, infd int, offset *int64, count int) (written int, err error) {
	var writtenOut uint64 = 0
	_, _, e1 := Syscall9(SYS_SENDFILE, uintptr(infd), uintptr(outfd), uintptr(*offset), uintptr(count), 0, uintptr(unsafe.Pointer(&writtenOut)), 0, 0, 0)

	written = int(writtenOut)

	if e1 != 0 {
		err = e1
	}
	return
}

func Syscall9(num, a1, a2, a3, a4, a5, a6, a7, a8, a9 uintptr) (r1, r2 uintptr, err syscall.Errno)

<<<<<<< HEAD
func PtraceIO(req int, pid int, addr uintptr, out []byte, countin int) (count int, err error) {
	ioDesc := PtraceIoDesc{Op: int32(req), Offs: uintptr(unsafe.Pointer(addr)), Addr: uintptr(unsafe.Pointer(&out[0])), Len: uint64(countin)}
=======
func PtraceIO(req int, pid int, offs uintptr, out []byte, countin int) (count int, err error) {
	ioDesc := PtraceIoDesc{
		Op:   int32(req),
		Offs: offs,
		Addr: uintptr(unsafe.Pointer(&out[0])), // TODO(#58351): this is not safe.
		Len:  uint64(countin),
	}
>>>>>>> 9690bc42
	err = ptrace(PT_IO, pid, uintptr(unsafe.Pointer(&ioDesc)), 0)
	return int(ioDesc.Len), err
}<|MERGE_RESOLUTION|>--- conflicted
+++ resolved
@@ -56,10 +56,6 @@
 
 func Syscall9(num, a1, a2, a3, a4, a5, a6, a7, a8, a9 uintptr) (r1, r2 uintptr, err syscall.Errno)
 
-<<<<<<< HEAD
-func PtraceIO(req int, pid int, addr uintptr, out []byte, countin int) (count int, err error) {
-	ioDesc := PtraceIoDesc{Op: int32(req), Offs: uintptr(unsafe.Pointer(addr)), Addr: uintptr(unsafe.Pointer(&out[0])), Len: uint64(countin)}
-=======
 func PtraceIO(req int, pid int, offs uintptr, out []byte, countin int) (count int, err error) {
 	ioDesc := PtraceIoDesc{
 		Op:   int32(req),
@@ -67,7 +63,6 @@
 		Addr: uintptr(unsafe.Pointer(&out[0])), // TODO(#58351): this is not safe.
 		Len:  uint64(countin),
 	}
->>>>>>> 9690bc42
 	err = ptrace(PT_IO, pid, uintptr(unsafe.Pointer(&ioDesc)), 0)
 	return int(ioDesc.Len), err
 }