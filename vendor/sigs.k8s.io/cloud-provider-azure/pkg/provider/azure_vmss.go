--- conflicted
+++ resolved
@@ -24,13 +24,8 @@
 	"strings"
 	"sync"
 
-<<<<<<< HEAD
-	"github.com/Azure/azure-sdk-for-go/services/compute/mgmt/2021-07-01/compute"
-	"github.com/Azure/azure-sdk-for-go/services/network/mgmt/2021-02-01/network"
-=======
 	"github.com/Azure/azure-sdk-for-go/services/compute/mgmt/2021-12-01/compute"
 	"github.com/Azure/azure-sdk-for-go/services/network/mgmt/2021-08-01/network"
->>>>>>> d0b8ec9d
 	"github.com/Azure/go-autorest/autorest/to"
 
 	v1 "k8s.io/api/core/v1"
@@ -79,9 +74,21 @@
 	// this also allows for clusters with both VM and VMSS nodes.
 	availabilitySet VMSet
 
-	vmssCache                 *azcache.TimedCache
-	vmssVMCache               *sync.Map // [resourcegroup/vmssname]*azcache.TimedCache
-	availabilitySetNodesCache *azcache.TimedCache
+	// flexScaleSet is required for self hosted K8s cluster (for example, capz)
+	// It is also used when there are vmssflex node and other types of node in
+	// the same cluster.
+	flexScaleSet VMSet
+
+	vmssCache   *azcache.TimedCache
+	vmssVMCache *sync.Map // [resourcegroup/vmssname]*azcache.TimedCache
+
+	// nonVmssUniformNodesCache is used to store node names from non uniform vm.
+	// Currently, the nodes can from avset or vmss flex or individual vm.
+	// This cache contains an entry called nonVmssUniformNodesEntry.
+	// nonVmssUniformNodesEntry contains avSetVMNodeNames list, clusterNodeNames list
+	// and current clusterNodeNames.
+	nonVmssUniformNodesCache *azcache.TimedCache
+
 	// lockMap in cache refresh
 	lockMap *lockMap
 }
@@ -97,15 +104,21 @@
 	if err != nil {
 		return nil, err
 	}
+	fs, err := newFlexScaleSet(az)
+	if err != nil {
+		return nil, err
+	}
+
 	ss := &ScaleSet{
 		Cloud:           az,
 		availabilitySet: as,
+		flexScaleSet:    fs,
 		vmssVMCache:     &sync.Map{},
 		lockMap:         newLockMap(),
 	}
 
-	if !ss.DisableAvailabilitySetNodes {
-		ss.availabilitySetNodesCache, err = ss.newAvailabilitySetNodesCache()
+	if !ss.DisableAvailabilitySetNodes || ss.EnableVmssFlexNodes {
+		ss.nonVmssUniformNodesCache, err = ss.newNonVmssUniformNodesCache()
 		if err != nil {
 			return nil, err
 		}
@@ -237,16 +250,21 @@
 
 // GetPowerStatusByNodeName returns the power state of the specified node.
 func (ss *ScaleSet) GetPowerStatusByNodeName(name string) (powerState string, err error) {
-	managedByAS, err := ss.isNodeManagedByAvailabilitySet(name, azcache.CacheReadTypeUnsafe)
-	if err != nil {
-		klog.Errorf("Failed to check isNodeManagedByAvailabilitySet: %v", err)
+	vmManagementType, err := ss.getVMManagementTypeByNodeName(name, azcache.CacheReadTypeUnsafe)
+	if err != nil {
+		klog.Errorf("Failed to check VM management type: %v", err)
 		return "", err
 	}
-	if managedByAS {
+
+	if vmManagementType == ManagedByAvSet {
 		// vm is managed by availability set.
 		return ss.availabilitySet.GetPowerStatusByNodeName(name)
 	}
-
+	if vmManagementType == ManagedByVmssFlex {
+		// vm is managed by vmss flex.
+		return ss.flexScaleSet.GetPowerStatusByNodeName(name)
+	}
+	// VM is managed by vmss
 	vm, err := ss.getVmssVM(name, azcache.CacheReadTypeDefault)
 	if err != nil {
 		return powerState, err
@@ -272,14 +290,19 @@
 
 // GetProvisioningStateByNodeName returns the provisioningState for the specified node.
 func (ss *ScaleSet) GetProvisioningStateByNodeName(name string) (provisioningState string, err error) {
-	managedByAS, err := ss.isNodeManagedByAvailabilitySet(name, azcache.CacheReadTypeUnsafe)
-	if err != nil {
-		klog.Errorf("Failed to check isNodeManagedByAvailabilitySet: %v", err)
+	vmManagementType, err := ss.getVMManagementTypeByNodeName(name, azcache.CacheReadTypeUnsafe)
+	if err != nil {
+		klog.Errorf("Failed to check VM management type: %v", err)
 		return "", err
 	}
-	if managedByAS {
+
+	if vmManagementType == ManagedByAvSet {
 		// vm is managed by availability set.
 		return ss.availabilitySet.GetProvisioningStateByNodeName(name)
+	}
+	if vmManagementType == ManagedByVmssFlex {
+		// vm is managed by vmss flex.
+		return ss.flexScaleSet.GetProvisioningStateByNodeName(name)
 	}
 
 	vm, err := ss.getVmssVM(name, azcache.CacheReadTypeDefault)
@@ -357,18 +380,29 @@
 // It must return ("", cloudprovider.InstanceNotFound) if the instance does
 // not exist or is no longer running.
 func (ss *ScaleSet) GetInstanceIDByNodeName(name string) (string, error) {
-	managedByAS, err := ss.isNodeManagedByAvailabilitySet(name, azcache.CacheReadTypeUnsafe)
-	if err != nil {
-		klog.Errorf("Failed to check isNodeManagedByAvailabilitySet: %v", err)
+	vmManagementType, err := ss.getVMManagementTypeByNodeName(name, azcache.CacheReadTypeUnsafe)
+	if err != nil {
+		klog.Errorf("Failed to check VM management type: %v", err)
 		return "", err
 	}
-	if managedByAS {
+
+	if vmManagementType == ManagedByAvSet {
 		// vm is managed by availability set.
 		return ss.availabilitySet.GetInstanceIDByNodeName(name)
 	}
+	if vmManagementType == ManagedByVmssFlex {
+		// vm is managed by vmss flex.
+		return ss.flexScaleSet.GetInstanceIDByNodeName(name)
+	}
 
 	vm, err := ss.getVmssVM(name, azcache.CacheReadTypeUnsafe)
 	if err != nil {
+		// special case: during scaling in, if the vm is deleted and nonVmssUniformNodesCache is refreshed,
+		// then getVMManagementTypeByNodeName will return ManagedByVmssUniform no matter what the actual managementType is.
+		// In this case, if it is actually a non vmss uniform node, return InstanceNotFound
+		if errors.Is(err, ErrorNotVmssInstance) {
+			return "", cloudprovider.InstanceNotFound
+		}
 		klog.Errorf("Unable to find node %s: %v", name, err)
 		return "", err
 	}
@@ -389,13 +423,27 @@
 // azure:///subscriptions/subsid/resourceGroups/rg/providers/Microsoft.Compute/virtualMachineScaleSets/aks-agentpool-22126781-vmss/virtualMachines/1
 // /subscriptions/subsid/resourceGroups/rg/providers/Microsoft.Compute/virtualMachineScaleSets/aks-agentpool-22126781-vmss/virtualMachines/k8s-agentpool-36841236-vmss_1
 func (ss *ScaleSet) GetNodeNameByProviderID(providerID string) (types.NodeName, error) {
+
+	vmManagementType, err := ss.getVMManagementTypeByProviderID(providerID, azcache.CacheReadTypeUnsafe)
+	if err != nil {
+		klog.Errorf("Failed to check VM management type: %v", err)
+		return "", err
+	}
+
+	if vmManagementType == ManagedByAvSet {
+		// vm is managed by availability set.
+		return ss.availabilitySet.GetNodeNameByProviderID(providerID)
+	}
+	if vmManagementType == ManagedByVmssFlex {
+		// vm is managed by vmss flex.
+		return ss.flexScaleSet.GetNodeNameByProviderID(providerID)
+	}
+
 	// NodeName is not part of providerID for vmss instances.
 	scaleSetName, err := extractScaleSetNameByProviderID(providerID)
 	if err != nil {
-		klog.V(4).Infof("Can not extract scale set name from providerID (%s), assuming it is managed by availability set: %v", providerID, err)
-		return ss.availabilitySet.GetNodeNameByProviderID(providerID)
-	}
-
+		return "", fmt.Errorf("error of extracting vmss name for node %q", providerID)
+	}
 	resourceGroup, err := extractResourceGroupByProviderID(providerID)
 	if err != nil {
 		return "", fmt.Errorf("error of extracting resource group for node %q", providerID)
@@ -431,14 +479,19 @@
 
 // GetInstanceTypeByNodeName gets the instance type by node name.
 func (ss *ScaleSet) GetInstanceTypeByNodeName(name string) (string, error) {
-	managedByAS, err := ss.isNodeManagedByAvailabilitySet(name, azcache.CacheReadTypeUnsafe)
-	if err != nil {
-		klog.Errorf("Failed to check isNodeManagedByAvailabilitySet: %v", err)
+	vmManagementType, err := ss.getVMManagementTypeByNodeName(name, azcache.CacheReadTypeUnsafe)
+	if err != nil {
+		klog.Errorf("Failed to check VM management type: %v", err)
 		return "", err
 	}
-	if managedByAS {
+
+	if vmManagementType == ManagedByAvSet {
 		// vm is managed by availability set.
 		return ss.availabilitySet.GetInstanceTypeByNodeName(name)
+	}
+	if vmManagementType == ManagedByVmssFlex {
+		// vm is managed by vmss flex.
+		return ss.flexScaleSet.GetInstanceTypeByNodeName(name)
 	}
 
 	vm, err := ss.getVmssVM(name, azcache.CacheReadTypeUnsafe)
@@ -459,14 +512,19 @@
 // GetZoneByNodeName gets availability zone for the specified node. If the node is not running
 // with availability zone, then it returns fault domain.
 func (ss *ScaleSet) GetZoneByNodeName(name string) (cloudprovider.Zone, error) {
-	managedByAS, err := ss.isNodeManagedByAvailabilitySet(name, azcache.CacheReadTypeUnsafe)
-	if err != nil {
-		klog.Errorf("Failed to check isNodeManagedByAvailabilitySet: %v", err)
+	vmManagementType, err := ss.getVMManagementTypeByNodeName(name, azcache.CacheReadTypeUnsafe)
+	if err != nil {
+		klog.Errorf("Failed to check VM management type: %v", err)
 		return cloudprovider.Zone{}, err
 	}
-	if managedByAS {
+
+	if vmManagementType == ManagedByAvSet {
 		// vm is managed by availability set.
 		return ss.availabilitySet.GetZoneByNodeName(name)
+	}
+	if vmManagementType == ManagedByVmssFlex {
+		// vm is managed by vmss flex.
+		return ss.flexScaleSet.GetZoneByNodeName(name)
 	}
 
 	vm, err := ss.getVmssVM(name, azcache.CacheReadTypeUnsafe)
@@ -510,6 +568,21 @@
 
 // GetIPByNodeName gets machine private IP and public IP by node name.
 func (ss *ScaleSet) GetIPByNodeName(nodeName string) (string, string, error) {
+	vmManagementType, err := ss.getVMManagementTypeByNodeName(nodeName, azcache.CacheReadTypeUnsafe)
+	if err != nil {
+		klog.Errorf("Failed to check VM management type: %v", err)
+		return "", "", err
+	}
+
+	if vmManagementType == ManagedByAvSet {
+		// vm is managed by availability set.
+		return ss.availabilitySet.GetIPByNodeName(nodeName)
+	}
+	if vmManagementType == ManagedByVmssFlex {
+		// vm is managed by vmss flex.
+		return ss.flexScaleSet.GetIPByNodeName(nodeName)
+	}
+
 	nic, err := ss.GetPrimaryInterface(nodeName)
 	if err != nil {
 		klog.Errorf("error: ss.GetIPByNodeName(%s), GetPrimaryInterface(%q), err=%v", nodeName, nodeName, err)
@@ -573,6 +646,21 @@
 // allowing users to split ipv4/v6 on multiple nics
 func (ss *ScaleSet) GetPrivateIPsByNodeName(nodeName string) ([]string, error) {
 	ips := make([]string, 0)
+	vmManagementType, err := ss.getVMManagementTypeByNodeName(nodeName, azcache.CacheReadTypeUnsafe)
+	if err != nil {
+		klog.Errorf("Failed to check VM management type: %v", err)
+		return ips, err
+	}
+
+	if vmManagementType == ManagedByAvSet {
+		// vm is managed by availability set.
+		return ss.availabilitySet.GetPrivateIPsByNodeName(nodeName)
+	}
+	if vmManagementType == ManagedByVmssFlex {
+		// vm is managed by vmss flex.
+		return ss.flexScaleSet.GetPrivateIPsByNodeName(nodeName)
+	}
+
 	nic, err := ss.GetPrimaryInterface(nodeName)
 	if err != nil {
 		klog.Errorf("error: ss.GetIPByNodeName(%s), GetPrimaryInterface(%q), err=%v", nodeName, nodeName, err)
@@ -816,9 +904,9 @@
 		return scaleSetNames, nil
 	}
 
-	scaleSetNames, err := ss.getAgentPoolScaleSets(nodes)
-	if err != nil {
-		klog.Errorf("ss.GetVMSetNames - getAgentPoolScaleSets failed err=(%v)", err)
+	scaleSetNames, err := ss.GetAgentPoolVMSetNames(nodes)
+	if err != nil {
+		klog.Errorf("ss.GetVMSetNames - GetAgentPoolVMSetNames failed err=(%v)", err)
 		return nil, err
 	}
 	if len(*scaleSetNames) == 0 {
@@ -857,14 +945,19 @@
 
 // GetPrimaryInterface gets machine primary network interface by node name and vmSet.
 func (ss *ScaleSet) GetPrimaryInterface(nodeName string) (network.Interface, error) {
-	managedByAS, err := ss.isNodeManagedByAvailabilitySet(nodeName, azcache.CacheReadTypeDefault)
-	if err != nil {
-		klog.Errorf("Failed to check isNodeManagedByAvailabilitySet: %v", err)
+	vmManagementType, err := ss.getVMManagementTypeByNodeName(nodeName, azcache.CacheReadTypeUnsafe)
+	if err != nil {
+		klog.Errorf("Failed to check VM management type: %v", err)
 		return network.Interface{}, err
 	}
-	if managedByAS {
+
+	if vmManagementType == ManagedByAvSet {
 		// vm is managed by availability set.
 		return ss.availabilitySet.GetPrimaryInterface(nodeName)
+	}
+	if vmManagementType == ManagedByVmssFlex {
+		// vm is managed by vmss flex.
+		return ss.flexScaleSet.GetPrimaryInterface(nodeName)
 	}
 
 	vm, err := ss.getVmssVM(nodeName, azcache.CacheReadTypeDefault)
@@ -1277,9 +1370,7 @@
 	return nil
 }
 
-// EnsureHostsInPool ensures the given Node's primary IP configurations are
-// participating in the specified LoadBalancer Backend Pool.
-func (ss *ScaleSet) EnsureHostsInPool(service *v1.Service, nodes []*v1.Node, backendPoolID string, vmSetNameOfLB string) error {
+func (ss *ScaleSet) ensureHostsInPool(service *v1.Service, nodes []*v1.Node, backendPoolID string, vmSetNameOfLB string) error {
 	mc := metrics.NewMetricContext("services", "vmss_ensure_hosts_in_pool", ss.ResourceGroup, ss.SubscriptionID, getServiceName(service))
 	isOperationSucceeded := false
 	defer func() {
@@ -1304,28 +1395,6 @@
 		}
 		if shouldExcludeLoadBalancer {
 			klog.V(4).Infof("Excluding unmanaged/external-resource-group node %q", localNodeName)
-			continue
-		}
-
-		// Check whether the node is VMAS virtual machine.
-		managedByAS, err := ss.isNodeManagedByAvailabilitySet(localNodeName, azcache.CacheReadTypeDefault)
-		if err != nil {
-			klog.Errorf("Failed to check isNodeManagedByAvailabilitySet(%s): %v", localNodeName, err)
-			errors = append(errors, err)
-			continue
-		}
-
-		if managedByAS {
-			// VMAS nodes should also be added to the SLB backends.
-			if ss.useStandardLoadBalancer() {
-				hostUpdates = append(hostUpdates, func() error {
-					_, _, _, _, err := ss.availabilitySet.EnsureHostInPool(service, types.NodeName(localNodeName), backendPoolID, vmSetNameOfLB)
-					return err
-				})
-				continue
-			}
-
-			klog.V(3).Infof("EnsureHostsInPool skips node %s because VMAS nodes couldn't be added to basic LB with VMSS backends", localNodeName)
 			continue
 		}
 
@@ -1407,6 +1476,83 @@
 
 	isOperationSucceeded = true
 	return nil
+}
+
+// EnsureHostsInPool ensures the given Node's primary IP configurations are
+// participating in the specified LoadBalancer Backend Pool.
+func (ss *ScaleSet) EnsureHostsInPool(service *v1.Service, nodes []*v1.Node, backendPoolID string, vmSetNameOfLB string) error {
+	if ss.DisableAvailabilitySetNodes && !ss.EnableVmssFlexNodes {
+		return ss.ensureHostsInPool(service, nodes, backendPoolID, vmSetNameOfLB)
+	}
+	vmssUniformNodes := make([]*v1.Node, 0)
+	vmssFlexNodes := make([]*v1.Node, 0)
+	vmasNodes := make([]*v1.Node, 0)
+	errors := make([]error, 0)
+	for _, node := range nodes {
+		localNodeName := node.Name
+
+		if ss.useStandardLoadBalancer() && ss.excludeMasterNodesFromStandardLB() && isControlPlaneNode(node) {
+			klog.V(4).Infof("Excluding master node %q from load balancer backendpool %q", localNodeName, backendPoolID)
+			continue
+		}
+
+		shouldExcludeLoadBalancer, err := ss.ShouldNodeExcludedFromLoadBalancer(localNodeName)
+		if err != nil {
+			klog.Errorf("ShouldNodeExcludedFromLoadBalancer(%s) failed with error: %v", localNodeName, err)
+			return err
+		}
+		if shouldExcludeLoadBalancer {
+			klog.V(4).Infof("Excluding unmanaged/external-resource-group node %q", localNodeName)
+			continue
+		}
+
+		vmManagementType, err := ss.getVMManagementTypeByNodeName(localNodeName, azcache.CacheReadTypeDefault)
+		if err != nil {
+			klog.Errorf("Failed to check vmManagementType(%s): %v", localNodeName, err)
+			errors = append(errors, err)
+			continue
+		}
+
+		if vmManagementType == ManagedByAvSet {
+			// vm is managed by availability set.
+			// VMAS nodes should also be added to the SLB backends.
+			if ss.useStandardLoadBalancer() {
+				vmasNodes = append(vmasNodes, node)
+				continue
+			}
+			klog.V(3).Infof("EnsureHostsInPool skips node %s because VMAS nodes couldn't be added to basic LB with VMSS backends", localNodeName)
+			continue
+		}
+		if vmManagementType == ManagedByVmssFlex {
+			// vm is managed by vmss flex.
+			if ss.useStandardLoadBalancer() {
+				vmssFlexNodes = append(vmssFlexNodes, node)
+				continue
+			}
+			klog.V(3).Infof("EnsureHostsInPool skips node %s because VMSS Flex nodes deos not support Basic Load Balancer", localNodeName)
+			continue
+		}
+		vmssUniformNodes = append(vmssUniformNodes, node)
+	}
+
+	if len(vmssFlexNodes) > 0 {
+		vmssFlexError := ss.flexScaleSet.EnsureHostsInPool(service, vmssFlexNodes, backendPoolID, vmSetNameOfLB)
+		errors = append(errors, vmssFlexError)
+	}
+
+	if len(vmasNodes) > 0 {
+		vmasError := ss.availabilitySet.EnsureHostsInPool(service, vmasNodes, backendPoolID, vmSetNameOfLB)
+		errors = append(errors, vmasError)
+	}
+
+	if len(vmssUniformNodes) > 0 {
+		vmssUniformError := ss.ensureHostsInPool(service, vmssUniformNodes, backendPoolID, vmSetNameOfLB)
+		errors = append(errors, vmssUniformError)
+	}
+
+	allErrors := utilerrors.Flatten(utilerrors.NewAggregate(errors))
+
+	return allErrors
 }
 
 // ensureBackendPoolDeletedFromNode ensures the loadBalancer backendAddressPools deleted
@@ -1484,15 +1630,24 @@
 
 // GetNodeNameByIPConfigurationID gets the node name and the VMSS name by IP configuration ID.
 func (ss *ScaleSet) GetNodeNameByIPConfigurationID(ipConfigurationID string) (string, string, error) {
+	vmManagementType, err := ss.getVMManagementTypeByIPConfigurationID(ipConfigurationID, azcache.CacheReadTypeUnsafe)
+	if err != nil {
+		klog.Errorf("Failed to check VM management type: %v", err)
+		return "", "", err
+	}
+
+	if vmManagementType == ManagedByAvSet {
+		// vm is managed by availability set.
+		return ss.availabilitySet.GetNodeNameByIPConfigurationID(ipConfigurationID)
+	}
+	if vmManagementType == ManagedByVmssFlex {
+		// vm is managed by vmss flex.
+		return ss.flexScaleSet.GetNodeNameByIPConfigurationID(ipConfigurationID)
+	}
+
 	matches := vmssIPConfigurationRE.FindStringSubmatch(ipConfigurationID)
 	if len(matches) != 4 {
-		klog.V(4).Infof("Can not extract scale set name from ipConfigurationID (%s), assuming it is managed by availability set", ipConfigurationID)
-		name, rg, err := ss.availabilitySet.GetNodeNameByIPConfigurationID(ipConfigurationID)
-		if err != nil && !errors.Is(err, cloudprovider.InstanceNotFound) {
-			klog.Errorf("Unable to find node by IPConfigurationID %s: %v", ipConfigurationID, err)
-			return "", "", ErrorNotVmssInstance
-		}
-		return name, rg, nil
+		return "", "", fmt.Errorf("can not extract scale set name from ipConfigurationID (%s)", ipConfigurationID)
 	}
 
 	resourceGroup := matches[1]
@@ -1514,7 +1669,7 @@
 func getScaleSetAndResourceGroupNameByIPConfigurationID(ipConfigurationID string) (string, string, error) {
 	matches := vmssIPConfigurationRE.FindStringSubmatch(ipConfigurationID)
 	if len(matches) != 4 {
-		klog.V(4).Infof("Can not extract scale set name from ipConfigurationID (%s), assuming it is managed by availability set", ipConfigurationID)
+		klog.V(4).Infof("Can not extract scale set name from ipConfigurationID (%s), assuming it is managed by availability set or vmss flex", ipConfigurationID)
 		return "", "", ErrorNotVmssInstance
 	}
 
@@ -1547,8 +1702,8 @@
 	return ss.EnsureBackendPoolDeletedFromVMSets(vmssNamesMap, backendPoolID)
 }
 
-// EnsureBackendPoolDeleted ensures the loadBalancer backendAddressPools deleted from the specified nodes.
-func (ss *ScaleSet) EnsureBackendPoolDeleted(service *v1.Service, backendPoolID, vmSetName string, backendAddressPools *[]network.BackendAddressPool, deleteFromVMSet bool) error {
+// ensureBackendPoolDeleted ensures the loadBalancer backendAddressPools deleted from the specified nodes.
+func (ss *ScaleSet) ensureBackendPoolDeleted(service *v1.Service, backendPoolID, vmSetName string, backendAddressPools *[]network.BackendAddressPool, deleteFromVMSet bool) error {
 	// Returns nil if backend address pools already deleted.
 	if backendAddressPools == nil {
 		return nil
@@ -1573,6 +1728,15 @@
 		}
 	}
 
+	// 1. Ensure the backendPoolID is deleted from the VMSS.
+	if deleteFromVMSet {
+		err := ss.ensureBackendPoolDeletedFromVMSS(service, backendPoolID, vmSetName, ipConfigurationIDs)
+		if err != nil {
+			return err
+		}
+	}
+
+	// 2. Ensure the backendPoolID is deleted from the VMSS VMs.
 	hostUpdates := make([]func() error, 0, len(ipConfigurationIDs))
 	nodeUpdates := make(map[vmssMetaInfo]map[string]compute.VirtualMachineScaleSetVM)
 	allErrs := make([]error, 0)
@@ -1595,7 +1759,7 @@
 			}
 
 			if errors.Is(err, cloudprovider.InstanceNotFound) {
-				klog.Infof("EnsureBackendPoolDeleted(%s): skipping ip config %s because the corresponding vmss vm is not"+
+				klog.Infof("ensureBackendPoolDeleted(%s): skipping ip config %s because the corresponding vmss vm is not"+
 					" found", getServiceName(service), ipConfigurationID)
 				continue
 			}
@@ -1608,7 +1772,7 @@
 		nodeResourceGroup, nodeVMSS, nodeInstanceID, nodeVMSSVM, err := ss.ensureBackendPoolDeletedFromNode(nodeName, backendPoolID)
 		if err != nil {
 			if !errors.Is(err, ErrorNotVmssInstance) { // Do nothing for the VMAS nodes.
-				klog.Errorf("EnsureBackendPoolDeleted(%s): backendPoolID(%s) - failed with error %v", getServiceName(service), backendPoolID, err)
+				klog.Errorf("ensureBackendPoolDeleted(%s): backendPoolID(%s) - failed with error %v", getServiceName(service), backendPoolID, err)
 				allErrs = append(allErrs, err)
 			}
 			continue
@@ -1676,20 +1840,113 @@
 		return utilerrors.Flatten(utilerrors.NewAggregate(allErrs))
 	}
 
-	// Ensure the backendPoolID is also deleted on VMSS itself.
-	if deleteFromVMSet {
-		err := ss.ensureBackendPoolDeletedFromVMSS(service, backendPoolID, vmSetName, ipConfigurationIDs)
-		if err != nil {
-			return err
-		}
-	}
-
 	isOperationSucceeded = true
 	return nil
 }
 
+// EnsureBackendPoolDeleted ensures the loadBalancer backendAddressPools deleted from the specified nodes.
+func (ss *ScaleSet) EnsureBackendPoolDeleted(service *v1.Service, backendPoolID, vmSetName string, backendAddressPools *[]network.BackendAddressPool, deleteFromVMSet bool) error {
+	if backendAddressPools == nil {
+		return nil
+	}
+	vmssUniformBackendIPConfigurations := []network.InterfaceIPConfiguration{}
+	vmssFlexBackendIPConfigurations := []network.InterfaceIPConfiguration{}
+	avSetBackendIPConfigurations := []network.InterfaceIPConfiguration{}
+
+	for _, backendPool := range *backendAddressPools {
+		if strings.EqualFold(*backendPool.ID, backendPoolID) && backendPool.BackendIPConfigurations != nil {
+			for _, ipConf := range *backendPool.BackendIPConfigurations {
+				if ipConf.ID == nil {
+					continue
+				}
+
+				vmManagementType, err := ss.getVMManagementTypeByIPConfigurationID(*ipConf.ID, azcache.CacheReadTypeUnsafe)
+				if err != nil {
+					klog.Warningf("Failed to check VM management type by ipConfigurationID %s: %v, skip it", *ipConf.ID, err)
+				}
+
+				if vmManagementType == ManagedByAvSet {
+					// vm is managed by availability set.
+					avSetBackendIPConfigurations = append(avSetBackendIPConfigurations, ipConf)
+				}
+				if vmManagementType == ManagedByVmssFlex {
+					// vm is managed by vmss flex.
+					vmssFlexBackendIPConfigurations = append(vmssFlexBackendIPConfigurations, ipConf)
+				}
+				if vmManagementType == ManagedByVmssUniform {
+					// vm is managed by vmss flex.
+					vmssUniformBackendIPConfigurations = append(vmssUniformBackendIPConfigurations, ipConf)
+				}
+			}
+		}
+	}
+
+	if len(vmssUniformBackendIPConfigurations) > 0 {
+		vmssUniformBackendPools := &[]network.BackendAddressPool{
+			{
+				ID: to.StringPtr(backendPoolID),
+				BackendAddressPoolPropertiesFormat: &network.BackendAddressPoolPropertiesFormat{
+					BackendIPConfigurations: &vmssUniformBackendIPConfigurations,
+				},
+			},
+		}
+		err := ss.ensureBackendPoolDeleted(service, backendPoolID, vmSetName, vmssUniformBackendPools, deleteFromVMSet)
+		if err != nil {
+			return err
+		}
+	}
+
+	if len(vmssFlexBackendIPConfigurations) > 0 {
+		vmssFlexBackendPools := &[]network.BackendAddressPool{
+			{
+				ID: to.StringPtr(backendPoolID),
+				BackendAddressPoolPropertiesFormat: &network.BackendAddressPoolPropertiesFormat{
+					BackendIPConfigurations: &vmssFlexBackendIPConfigurations,
+				},
+			},
+		}
+		err := ss.flexScaleSet.EnsureBackendPoolDeleted(service, backendPoolID, vmSetName, vmssFlexBackendPools, deleteFromVMSet)
+		if err != nil {
+			return err
+		}
+	}
+
+	if len(avSetBackendIPConfigurations) > 0 {
+		avSetBackendPools := &[]network.BackendAddressPool{
+			{
+				ID: to.StringPtr(backendPoolID),
+				BackendAddressPoolPropertiesFormat: &network.BackendAddressPoolPropertiesFormat{
+					BackendIPConfigurations: &avSetBackendIPConfigurations,
+				},
+			},
+		}
+		err := ss.availabilitySet.EnsureBackendPoolDeleted(service, backendPoolID, vmSetName, avSetBackendPools, deleteFromVMSet)
+		if err != nil {
+			return err
+		}
+	}
+
+	return nil
+
+}
+
 // GetNodeCIDRMaskByProviderID returns the node CIDR subnet mask by provider ID.
 func (ss *ScaleSet) GetNodeCIDRMasksByProviderID(providerID string) (int, int, error) {
+	vmManagementType, err := ss.getVMManagementTypeByProviderID(providerID, azcache.CacheReadTypeUnsafe)
+	if err != nil {
+		klog.Errorf("Failed to check VM management type: %v", err)
+		return 0, 0, err
+	}
+
+	if vmManagementType == ManagedByAvSet {
+		// vm is managed by availability set.
+		return ss.availabilitySet.GetNodeCIDRMasksByProviderID(providerID)
+	}
+	if vmManagementType == ManagedByVmssFlex {
+		// vm is managed by vmss flex.
+		return ss.flexScaleSet.GetNodeCIDRMasksByProviderID(providerID)
+	}
+
 	_, vmssName, err := getVmssAndResourceGroupNameByVMProviderID(providerID)
 	if err != nil {
 		return 0, 0, err
@@ -1814,44 +2071,76 @@
 // like capz allows mixed instance type.
 func (ss *ScaleSet) GetAgentPoolVMSetNames(nodes []*v1.Node) (*[]string, error) {
 	vmSetNames := make([]string, 0)
-	as := ss.availabilitySet.(*availabilitySet)
+
+	vmssFlexVMNodes := make([]*v1.Node, 0)
+	avSetVMNodes := make([]*v1.Node, 0)
 
 	for _, node := range nodes {
 		var names *[]string
-		managedByAS, err := ss.isNodeManagedByAvailabilitySet(node.Name, azcache.CacheReadTypeDefault)
-		if err != nil {
-			return nil, fmt.Errorf("GetAgentPoolVMSetNames: failed to check if the node %s is managed by VMAS: %w", node.Name, err)
-		}
-		if managedByAS {
-			cached, err := ss.availabilitySetNodesCache.Get(consts.AvailabilitySetNodesKey, azcache.CacheReadTypeDefault)
-			if err != nil {
-				return nil, fmt.Errorf("GetAgentPoolVMSetNames: failed to get availabilitySetNodesCache")
-			}
-			vms := cached.(*availabilitySetNodeEntry).vms
-			names, err = as.getAgentPoolAvailabilitySets(vms, []*v1.Node{node})
-			if err != nil {
-				return nil, fmt.Errorf("GetAgentPoolVMSetNames: failed to execute getAgentPoolAvailabilitySets: %w", err)
-			}
-			vmSetNames = append(vmSetNames, *names...)
+
+		vmManagementType, err := ss.getVMManagementTypeByNodeName(node.Name, azcache.CacheReadTypeDefault)
+		if err != nil {
+			return nil, fmt.Errorf("GetAgentPoolVMSetNames: failed to check the node %s management type: %w", node.Name, err)
+		}
+
+		if vmManagementType == ManagedByAvSet {
+			// vm is managed by vmss flex.
+			avSetVMNodes = append(avSetVMNodes, node)
+			continue
+		}
+		if vmManagementType == ManagedByVmssFlex {
+			// vm is managed by vmss flex.
+			vmssFlexVMNodes = append(vmssFlexVMNodes, node)
 			continue
 		}
 
 		names, err = ss.getAgentPoolScaleSets([]*v1.Node{node})
 		if err != nil {
-			return nil, fmt.Errorf("GetAgentPoolVMSetNames: failed to execute getAgentPoolScaleSets: %w", err)
+			return nil, fmt.Errorf("GetAgentPoolVMSetNames: failed to execute getAgentPoolScaleSets: %v", err)
 		}
 		vmSetNames = append(vmSetNames, *names...)
 	}
 
+	if len(vmssFlexVMNodes) > 0 {
+		vmssFlexVMnames, err := ss.flexScaleSet.GetAgentPoolVMSetNames(vmssFlexVMNodes)
+		if err != nil {
+			return nil, fmt.Errorf("ss.flexScaleSet.GetAgentPoolVMSetNames: failed to execute : %w", err)
+		}
+		vmSetNames = append(vmSetNames, *vmssFlexVMnames...)
+	}
+
+	if len(avSetVMNodes) > 0 {
+		avSetVMnames, err := ss.availabilitySet.GetAgentPoolVMSetNames(avSetVMNodes)
+		if err != nil {
+			return nil, fmt.Errorf("ss.availabilitySet.GetAgentPoolVMSetNames: failed to execute : %w", err)
+		}
+		vmSetNames = append(vmSetNames, *avSetVMnames...)
+	}
+
 	return &vmSetNames, nil
 }
 
 func (ss *ScaleSet) GetNodeVMSetName(node *v1.Node) (string, error) {
+	vmManagementType, err := ss.getVMManagementTypeByNodeName(node.Name, azcache.CacheReadTypeUnsafe)
+	if err != nil {
+		klog.Errorf("Failed to check VM management type: %v", err)
+		return "", err
+	}
+
+	if vmManagementType == ManagedByAvSet {
+		// vm is managed by availability set.
+		return ss.availabilitySet.GetNodeVMSetName(node)
+	}
+	if vmManagementType == ManagedByVmssFlex {
+		// vm is managed by vmss flex.
+		return ss.flexScaleSet.GetNodeVMSetName(node)
+	}
+
 	providerID := node.Spec.ProviderID
 	_, vmssName, err := getVmssAndResourceGroupNameByVMProviderID(providerID)
 	if err != nil {
-		klog.Warningf("ss.GetNodeVMSetName: the provider ID %s of node %s does not match the format of a VMSS instance, assuming it is managed by an availability set", providerID, node.Name)
-		return ss.availabilitySet.GetNodeVMSetName(node)
+		klog.Errorf("getVmssAndResourceGroupNameByVMProviderID failed: %v", err)
+		return "", err
 	}
 
 	klog.V(4).Infof("ss.GetNodeVMSetName: found vmss name %s from node name %s", vmssName, node.Name)
