/*
Copyright 2020 The Kubernetes Authors.

Licensed under the Apache License, Version 2.0 (the "License");
you may not use this file except in compliance with the License.
You may obtain a copy of the License at

    http://www.apache.org/licenses/LICENSE-2.0

Unless required by applicable law or agreed to in writing, software
distributed under the License is distributed on an "AS IS" BASIS,
WITHOUT WARRANTIES OR CONDITIONS OF ANY KIND, either express or implied.
See the License for the specific language governing permissions and
limitations under the License.
*/

package provider

import (
	"context"
	"fmt"
	"strings"

	"github.com/Azure/azure-sdk-for-go/services/compute/mgmt/2020-12-01/compute"
	"github.com/Azure/azure-sdk-for-go/services/network/mgmt/2021-02-01/network"
	"github.com/Azure/azure-sdk-for-go/services/privatedns/mgmt/2018-09-01/privatedns"
	"github.com/Azure/azure-sdk-for-go/services/storage/mgmt/2021-02-01/storage"
	"github.com/Azure/go-autorest/autorest/to"

	"k8s.io/klog/v2"

	"sigs.k8s.io/cloud-provider-azure/pkg/consts"
	"sigs.k8s.io/cloud-provider-azure/pkg/retry"
)

// SkipMatchingTag skip account matching tag
const SkipMatchingTag = "skip-matching"
const LocationGlobal = "global"
const GroupIDFile = "file"
const PrivateDNSZoneName = "privatelink.file.core.windows.net"

// AccountOptions contains the fields which are used to create storage account.
type AccountOptions struct {
	Name, Type, Kind, ResourceGroup, Location string
	EnableHTTPSTrafficOnly                    bool
	// indicate whether create new account when Name is empty or when account does not exists
	CreateAccount                           bool
	EnableLargeFileShare                    bool
	CreatePrivateEndpoint                   bool
	DisableFileServiceDeleteRetentionPolicy bool
	IsHnsEnabled                            *bool
	EnableNfsV3                             *bool
	AllowBlobPublicAccess                   *bool
	Tags                                    map[string]string
	VirtualNetworkResourceIDs               []string
}

type accountWithLocation struct {
	Name, StorageType, Location string
}

// getStorageAccounts get matching storage accounts
func (az *Cloud) getStorageAccounts(ctx context.Context, accountOptions *AccountOptions) ([]accountWithLocation, error) {
	if az.StorageAccountClient == nil {
		return nil, fmt.Errorf("StorageAccountClient is nil")
	}
	result, rerr := az.StorageAccountClient.ListByResourceGroup(ctx, accountOptions.ResourceGroup)
	if rerr != nil {
		return nil, rerr.Error()
	}

	accounts := []accountWithLocation{}
	for _, acct := range result {
		if acct.Name != nil && acct.Location != nil && acct.Sku != nil {
			if !(isStorageTypeEqual(acct, accountOptions) &&
				isAccountKindEqual(acct, accountOptions) &&
				isLocationEqual(acct, accountOptions) &&
				AreVNetRulesEqual(acct, accountOptions) &&
				isLargeFileSharesPropertyEqual(acct, accountOptions) &&
				isTaggedWithSkip(acct) &&
				isHnsPropertyEqual(acct, accountOptions) &&
				isEnableNfsV3PropertyEqual(acct, accountOptions) &&
				isPrivateEndpointAsExpected(acct, accountOptions)) {
				continue
			}
			accounts = append(accounts, accountWithLocation{Name: *acct.Name, StorageType: string((*acct.Sku).Name), Location: *acct.Location})
		}
	}
	return accounts, nil
}

// GetStorageAccesskey gets the storage account access key
func (az *Cloud) GetStorageAccesskey(ctx context.Context, account, resourceGroup string) (string, error) {
	if az.StorageAccountClient == nil {
		return "", fmt.Errorf("StorageAccountClient is nil")
	}

	result, rerr := az.StorageAccountClient.ListKeys(ctx, resourceGroup, account)
	if rerr != nil {
		return "", rerr.Error()
	}
	if result.Keys == nil {
		return "", fmt.Errorf("empty keys")
	}

	for _, k := range *result.Keys {
		if k.Value != nil && *k.Value != "" {
			v := *k.Value
			if ind := strings.LastIndex(v, " "); ind >= 0 {
				v = v[(ind + 1):]
			}
			return v, nil
		}
	}
	return "", fmt.Errorf("no valid keys")
}

// EnsureStorageAccount search storage account, create one storage account(with genAccountNamePrefix) if not found, return accountName, accountKey
func (az *Cloud) EnsureStorageAccount(ctx context.Context, accountOptions *AccountOptions, genAccountNamePrefix string) (string, string, error) {
	if accountOptions == nil {
		return "", "", fmt.Errorf("account options is nil")
	}

	accountName := accountOptions.Name
	accountType := accountOptions.Type
	accountKind := accountOptions.Kind
	resourceGroup := accountOptions.ResourceGroup
	location := accountOptions.Location
	enableHTTPSTrafficOnly := accountOptions.EnableHTTPSTrafficOnly

	var createNewAccount bool
	if len(accountName) == 0 {
		createNewAccount = true
		if !accountOptions.CreateAccount {
			// find a storage account that matches accountType
			accounts, err := az.getStorageAccounts(ctx, accountOptions)
			if err != nil {
				return "", "", fmt.Errorf("could not list storage accounts for account type %s: %w", accountType, err)
			}

			if len(accounts) > 0 {
				accountName = accounts[0].Name
				createNewAccount = false
				klog.V(4).Infof("found a matching account %s type %s location %s", accounts[0].Name, accounts[0].StorageType, accounts[0].Location)
			}
		}

		if len(accountName) == 0 {
			accountName = generateStorageAccountName(genAccountNamePrefix)
		}
	} else {
		createNewAccount = false
		if accountOptions.CreateAccount {
			// check whether account exists
			if _, err := az.GetStorageAccesskey(ctx, accountName, resourceGroup); err != nil {
				klog.V(2).Infof("get storage key for storage account %s returned with %v", accountName, err)
				createNewAccount = true
			}
		}
	}

	if createNewAccount {
		// set network rules for storage account
		var networkRuleSet *storage.NetworkRuleSet
		virtualNetworkRules := []storage.VirtualNetworkRule{}
		for i, subnetID := range accountOptions.VirtualNetworkResourceIDs {
			vnetRule := storage.VirtualNetworkRule{
				VirtualNetworkResourceID: &accountOptions.VirtualNetworkResourceIDs[i],
				Action:                   storage.ActionAllow,
			}
			virtualNetworkRules = append(virtualNetworkRules, vnetRule)
			klog.V(4).Infof("subnetID(%s) has been set", subnetID)
		}
		if len(virtualNetworkRules) > 0 {
			networkRuleSet = &storage.NetworkRuleSet{
				VirtualNetworkRules: &virtualNetworkRules,
				DefaultAction:       storage.DefaultActionDeny,
			}
		}

		if accountOptions.CreatePrivateEndpoint {
			networkRuleSet = &storage.NetworkRuleSet{
				DefaultAction: storage.DefaultActionDeny,
			}
		}

		if location == "" {
			location = az.Location
		}
		if accountType == "" {
			accountType = consts.DefaultStorageAccountType
		}

		// use StorageV2 by default per https://docs.microsoft.com/en-us/azure/storage/common/storage-account-options
		kind := consts.DefaultStorageAccountKind
		if accountKind != "" {
			kind = storage.Kind(accountKind)
		}
		if len(accountOptions.Tags) == 0 {
			accountOptions.Tags = make(map[string]string)
		}
<<<<<<< HEAD
		accountOptions.Tags["created-by"] = "azure"
=======
		accountOptions.Tags[consts.CreatedByTag] = "azure"
>>>>>>> cbba10b3
		tags := convertMapToMapPointer(accountOptions.Tags)

		klog.V(2).Infof("azure - no matching account found, begin to create a new account %s in resource group %s, location: %s, accountType: %s, accountKind: %s, tags: %+v",
			accountName, resourceGroup, location, accountType, kind, accountOptions.Tags)

		cp := storage.AccountCreateParameters{
			Sku:  &storage.Sku{Name: storage.SkuName(accountType)},
			Kind: kind,
			AccountPropertiesCreateParameters: &storage.AccountPropertiesCreateParameters{
				EnableHTTPSTrafficOnly: &enableHTTPSTrafficOnly,
				NetworkRuleSet:         networkRuleSet,
				IsHnsEnabled:           accountOptions.IsHnsEnabled,
				EnableNfsV3:            accountOptions.EnableNfsV3,
				MinimumTLSVersion:      storage.MinimumTLSVersionTLS12,
			},
			Tags:     tags,
			Location: &location}

		if accountOptions.EnableLargeFileShare {
			klog.V(2).Infof("Enabling LargeFileShare for storage account(%s)", accountName)
			cp.AccountPropertiesCreateParameters.LargeFileSharesState = storage.LargeFileSharesStateEnabled
		}
		if accountOptions.AllowBlobPublicAccess != nil {
			klog.V(2).Infof("set AllowBlobPublicAccess(%v) for storage account(%s)", *accountOptions.AllowBlobPublicAccess, accountName)
			cp.AccountPropertiesCreateParameters.AllowBlobPublicAccess = accountOptions.AllowBlobPublicAccess
		}
		if az.StorageAccountClient == nil {
			return "", "", fmt.Errorf("StorageAccountClient is nil")
		}

		if rerr := az.StorageAccountClient.Create(ctx, resourceGroup, accountName, cp); rerr != nil {
			return "", "", fmt.Errorf("failed to create storage account %s, error: %v", accountName, rerr)
		}

		if accountOptions.DisableFileServiceDeleteRetentionPolicy {
			klog.V(2).Infof("disable DisableFileServiceDeleteRetentionPolicy on account(%s), resource group(%s)", accountName, resourceGroup)
			prop, err := az.FileClient.GetServiceProperties(resourceGroup, accountName)
			if err != nil {
				return "", "", err
			}
			if prop.FileServicePropertiesProperties == nil {
				return "", "", fmt.Errorf("FileServicePropertiesProperties of account(%s), resource group(%s) is nil", accountName, resourceGroup)
			}
			prop.FileServicePropertiesProperties.ShareDeleteRetentionPolicy = &storage.DeleteRetentionPolicy{Enabled: to.BoolPtr(false)}
			if _, err := az.FileClient.SetServiceProperties(resourceGroup, accountName, prop); err != nil {
				return "", "", err
			}
		}

		if accountOptions.CreatePrivateEndpoint {
			vnetResourceGroup := az.ResourceGroup
			if len(az.VnetResourceGroup) > 0 {
				vnetResourceGroup = az.VnetResourceGroup
			}
			// Get properties of the storageAccount
			storageAccount, err := az.StorageAccountClient.GetProperties(ctx, resourceGroup, accountName)
			if err != nil {
				return "", "", fmt.Errorf("Failed to get the properties of storage account(%s), resourceGroup(%s), error: %v", accountName, resourceGroup, err)
			}

			// Create private endpoint
			privateEndpointName := accountName + "-pvtendpoint"
			if err := az.createPrivateEndpoint(ctx, accountName, storageAccount.ID, privateEndpointName, vnetResourceGroup); err != nil {
				return "", "", fmt.Errorf("Failed to create private endpoint for storage account(%s), resourceGroup(%s), error: %v", accountName, vnetResourceGroup, err)
			}

			// Create DNS zone
			if err := az.createPrivateDNSZone(ctx, vnetResourceGroup); err != nil {
				return "", "", fmt.Errorf("Failed to create private DNS zone(%s) in resourceGroup(%s), error: %v", PrivateDNSZoneName, vnetResourceGroup, err)
			}

			// Create virtual link to the zone private DNS zone
			vNetLinkName := accountName + "-vnetlink"
			if err := az.createVNetLink(ctx, vNetLinkName, vnetResourceGroup); err != nil {
				return "", "", fmt.Errorf("Failed to create virtual link for vnet(%s) and DNS Zone(%s) in resourceGroup(%s), error: %v", az.VnetName, PrivateDNSZoneName, vnetResourceGroup, err)
			}

			// Create dns zone group
			dnsZoneGroupName := accountName + "-dnszonegroup"
			if err := az.createPrivateDNSZoneGroup(ctx, dnsZoneGroupName, privateEndpointName, vnetResourceGroup); err != nil {
				return "", "", fmt.Errorf("Failed to create private DNS zone group - privateEndpoint(%s), vNetName(%s), resourceGroup(%s), error: %v", privateEndpointName, az.VnetName, vnetResourceGroup, err)
			}
		}
	}

	// find the access key with this account
	accountKey, err := az.GetStorageAccesskey(ctx, accountName, resourceGroup)
	if err != nil {
		return "", "", fmt.Errorf("could not get storage key for storage account %s: %w", accountName, err)
	}

	return accountName, accountKey, nil
}

func (az *Cloud) createPrivateEndpoint(ctx context.Context, accountName string, accountID *string, privateEndpointName, vnetResourceGroup string) error {
	klog.V(2).Infof("Creating private endpoint(%s) for account (%s)", privateEndpointName, accountName)

	subnet, _, err := az.getSubnet(az.VnetName, az.SubnetName)
	if err != nil {
		return err
	}
	// Disable the private endpoint network policies before creating private endpoint
	subnet.SubnetPropertiesFormat.PrivateEndpointNetworkPolicies = network.VirtualNetworkPrivateEndpointNetworkPoliciesDisabled
	if rerr := az.SubnetsClient.CreateOrUpdate(ctx, vnetResourceGroup, az.VnetName, az.SubnetName, subnet); rerr != nil {
		return rerr.Error()
	}

	//Create private endpoint
	privateLinkServiceConnectionName := accountName + "-pvtsvcconn"
	privateLinkServiceConnection := network.PrivateLinkServiceConnection{
		Name: &privateLinkServiceConnectionName,
		PrivateLinkServiceConnectionProperties: &network.PrivateLinkServiceConnectionProperties{
			GroupIds:             &[]string{GroupIDFile},
			PrivateLinkServiceID: accountID,
		},
	}
	privateLinkServiceConnections := []network.PrivateLinkServiceConnection{privateLinkServiceConnection}
	privateEndpoint := network.PrivateEndpoint{
		Location:                  &az.Location,
		PrivateEndpointProperties: &network.PrivateEndpointProperties{Subnet: &subnet, PrivateLinkServiceConnections: &privateLinkServiceConnections},
	}
	return az.privateendpointclient.CreateOrUpdate(ctx, vnetResourceGroup, privateEndpointName, privateEndpoint, true)
}

func (az *Cloud) createPrivateDNSZone(ctx context.Context, vnetResourceGroup string) error {
	klog.V(2).Infof("Creating private dns zone(%s) in resourceGroup (%s)", PrivateDNSZoneName, vnetResourceGroup)
	location := LocationGlobal
	privateDNSZone := privatedns.PrivateZone{Location: &location}
	if err := az.privatednsclient.CreateOrUpdate(ctx, vnetResourceGroup, PrivateDNSZoneName, privateDNSZone, true); err != nil {
		if strings.Contains(err.Error(), "exists already") {
			klog.V(2).Infof("private dns zone(%s) in resourceGroup (%s) already exists", PrivateDNSZoneName, vnetResourceGroup)
			return nil
		}
		return err
	}
	return nil
}

func (az *Cloud) createVNetLink(ctx context.Context, vNetLinkName, vnetResourceGroup string) error {
	klog.V(2).Infof("Creating virtual link for vnet(%s) and DNS Zone(%s) in resourceGroup(%s)", vNetLinkName, PrivateDNSZoneName, vnetResourceGroup)
	location := LocationGlobal
	vnetID := fmt.Sprintf("/subscriptions/%s/resourceGroups/%s/providers/Microsoft.Network/virtualNetworks/%s", az.SubscriptionID, vnetResourceGroup, az.VnetName)
	parameters := privatedns.VirtualNetworkLink{
		Location: &location,
		VirtualNetworkLinkProperties: &privatedns.VirtualNetworkLinkProperties{
			VirtualNetwork:      &privatedns.SubResource{ID: &vnetID},
			RegistrationEnabled: to.BoolPtr(true)},
	}
	return az.virtualNetworkLinksClient.CreateOrUpdate(ctx, vnetResourceGroup, PrivateDNSZoneName, vNetLinkName, parameters, false)
}

func (az *Cloud) createPrivateDNSZoneGroup(ctx context.Context, dnsZoneGroupName, privateEndpointName, vnetResourceGroup string) error {
	klog.V(2).Infof("Creating private DNS zone group(%s) with privateEndpoint(%s), vNetName(%s), resourceGroup(%s)", dnsZoneGroupName, privateEndpointName, az.VnetName, vnetResourceGroup)
	privateDNSZoneID := fmt.Sprintf("/subscriptions/%s/resourceGroups/%s/providers/Microsoft.Network/privateDnsZones/%s", az.SubscriptionID, vnetResourceGroup, PrivateDNSZoneName)
	dnsZoneName := PrivateDNSZoneName
	privateDNSZoneConfig := network.PrivateDNSZoneConfig{
		Name: &dnsZoneName,
		PrivateDNSZonePropertiesFormat: &network.PrivateDNSZonePropertiesFormat{
			PrivateDNSZoneID: &privateDNSZoneID},
	}
	privateDNSZoneConfigs := []network.PrivateDNSZoneConfig{privateDNSZoneConfig}
	privateDNSZoneGroup := network.PrivateDNSZoneGroup{
		PrivateDNSZoneGroupPropertiesFormat: &network.PrivateDNSZoneGroupPropertiesFormat{
			PrivateDNSZoneConfigs: &privateDNSZoneConfigs,
		},
	}
	return az.privatednszonegroupclient.CreateOrUpdate(ctx, vnetResourceGroup, privateEndpointName, dnsZoneGroupName, privateDNSZoneGroup, false)
}

// AddStorageAccountTags add tags to storage account
func (az *Cloud) AddStorageAccountTags(resourceGroup, account string, tags map[string]*string) *retry.Error {
	if az.StorageAccountClient == nil {
		return retry.NewError(false, fmt.Errorf("StorageAccountClient is nil"))
	}
	ctx, cancel := getContextWithCancel()
	defer cancel()
	result, rerr := az.StorageAccountClient.GetProperties(ctx, resourceGroup, account)
	if rerr != nil {
		return rerr
	}

	newTags := result.Tags
	if newTags == nil {
		newTags = make(map[string]*string)
	}

	// merge two tag map
	for k, v := range tags {
		newTags[k] = v
	}

	updateParams := storage.AccountUpdateParameters{Tags: newTags}
	return az.StorageAccountClient.Update(ctx, resourceGroup, account, updateParams)
}

// RemoveStorageAccountTag remove tag from storage account
func (az *Cloud) RemoveStorageAccountTag(resourceGroup, account, key string) *retry.Error {
	if az.StorageAccountClient == nil {
		return retry.NewError(false, fmt.Errorf("StorageAccountClient is nil"))
	}
	ctx, cancel := getContextWithCancel()
	defer cancel()
	result, rerr := az.StorageAccountClient.GetProperties(ctx, resourceGroup, account)
	if rerr != nil {
		return rerr
	}

	if len(result.Tags) == 0 {
		return nil
	}

	originalLen := len(result.Tags)
	delete(result.Tags, key)
	if originalLen != len(result.Tags) {
		updateParams := storage.AccountUpdateParameters{Tags: result.Tags}
		return az.StorageAccountClient.Update(ctx, resourceGroup, account, updateParams)
	}
	return nil
}

func isStorageTypeEqual(account storage.Account, accountOptions *AccountOptions) bool {
	if accountOptions.Type != "" && !strings.EqualFold(accountOptions.Type, string((*account.Sku).Name)) {
		return false
	}
	return true
}

func isAccountKindEqual(account storage.Account, accountOptions *AccountOptions) bool {
	if accountOptions.Kind != "" && !strings.EqualFold(accountOptions.Kind, string(account.Kind)) {
		return false
	}
	return true
}

func isLocationEqual(account storage.Account, accountOptions *AccountOptions) bool {
	if accountOptions.Location != "" && !strings.EqualFold(accountOptions.Location, *account.Location) {
		return false
	}
	return true
}

func AreVNetRulesEqual(account storage.Account, accountOptions *AccountOptions) bool {
	if len(accountOptions.VirtualNetworkResourceIDs) > 0 {
		if account.AccountProperties == nil || account.AccountProperties.NetworkRuleSet == nil ||
			account.AccountProperties.NetworkRuleSet.VirtualNetworkRules == nil {
			return false
		}

		found := false
		for _, subnetID := range accountOptions.VirtualNetworkResourceIDs {
			for _, rule := range *account.AccountProperties.NetworkRuleSet.VirtualNetworkRules {
				if strings.EqualFold(to.String(rule.VirtualNetworkResourceID), subnetID) && rule.Action == storage.ActionAllow {
					found = true
					break
				}
			}
		}
		if !found {
			return false
		}
	}
	return true
}

func isLargeFileSharesPropertyEqual(account storage.Account, accountOptions *AccountOptions) bool {
	if account.Sku.Tier != storage.SkuTier(compute.PremiumLRS) && accountOptions.EnableLargeFileShare && (len(account.LargeFileSharesState) == 0 || account.LargeFileSharesState == storage.LargeFileSharesStateDisabled) {
		return false
	}
	return true
}

func isTaggedWithSkip(account storage.Account) bool {
	if account.Tags != nil {
		// skip account with SkipMatchingTag tag
		if _, ok := account.Tags[SkipMatchingTag]; ok {
			klog.V(2).Infof("found %s tag for account %s, skip matching", SkipMatchingTag, *account.Name)
			return false
		}
	}
	return true
}

func isHnsPropertyEqual(account storage.Account, accountOptions *AccountOptions) bool {
	return to.Bool(account.IsHnsEnabled) == to.Bool(accountOptions.IsHnsEnabled)
}

func isEnableNfsV3PropertyEqual(account storage.Account, accountOptions *AccountOptions) bool {
	return to.Bool(account.EnableNfsV3) == to.Bool(accountOptions.EnableNfsV3)
}

func isPrivateEndpointAsExpected(account storage.Account, accountOptions *AccountOptions) bool {
	if accountOptions.CreatePrivateEndpoint && account.PrivateEndpointConnections != nil && len(*account.PrivateEndpointConnections) > 0 {
		return true
	}
	if !accountOptions.CreatePrivateEndpoint && (account.PrivateEndpointConnections == nil || len(*account.PrivateEndpointConnections) == 0) {
		return true
	}
	return false
}<|MERGE_RESOLUTION|>--- conflicted
+++ resolved
@@ -199,11 +199,7 @@
 		if len(accountOptions.Tags) == 0 {
 			accountOptions.Tags = make(map[string]string)
 		}
-<<<<<<< HEAD
-		accountOptions.Tags["created-by"] = "azure"
-=======
 		accountOptions.Tags[consts.CreatedByTag] = "azure"
->>>>>>> cbba10b3
 		tags := convertMapToMapPointer(accountOptions.Tags)
 
 		klog.V(2).Infof("azure - no matching account found, begin to create a new account %s in resource group %s, location: %s, accountType: %s, accountKind: %s, tags: %+v",
