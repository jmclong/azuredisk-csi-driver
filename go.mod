--- conflicted
+++ resolved
@@ -26,15 +26,10 @@
 	k8s.io/api v0.22.2
 	k8s.io/apimachinery v0.22.2
 	k8s.io/client-go v0.22.2
-<<<<<<< HEAD
-	k8s.io/cloud-provider v0.22.1
-	k8s.io/code-generator v0.22.1
+	k8s.io/cloud-provider v0.22.2
+	k8s.io/code-generator v0.21.0
 	k8s.io/component-base v0.22.2
 	k8s.io/klog v1.0.0
-=======
-	k8s.io/cloud-provider v0.22.2
-	k8s.io/component-base v0.22.2
->>>>>>> c4c89a26
 	k8s.io/klog/v2 v2.10.0
 	k8s.io/kube-scheduler v0.22.1
 	k8s.io/kubernetes v1.21.0
